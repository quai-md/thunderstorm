--- conflicted
+++ resolved
@@ -47,17 +47,10 @@
     "@types/request": "^2.48.1",
     "@types/saml2-js": "^1.6.8",
     "express": "^4.16.4",
-<<<<<<< HEAD
-    "firebase": "^9.5.0",
-    "firebase-admin": "^10.0.0",
-    "firebase-functions": "^3.16.0",
-    "react": "^16.8.1",
-=======
     "firebase": "^9.6.1",
     "firebase-admin": "^10.0.1",
     "firebase-functions": "^3.16.0",
-    "react": "^16.0.0",
->>>>>>> 9ade24e2
+    "react": "^16.8.1",
     "request": "^2.88.0",
     "ts-node": "^8.6.2",
     "tslint": "^5.16.0",
