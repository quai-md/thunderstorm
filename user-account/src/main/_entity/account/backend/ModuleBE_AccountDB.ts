import {
	ApiException,
	BadImplementationException,
	cloneObj,
	compare,
	currentTimeMillis,
	DB_BaseObject,
	dispatch_onApplicationException,
	Dispatcher,
	exists,
	generateHex,
	hashPasswordWithSalt,
	md5,
	MUSTNeverHappenException,
	Year
} from '@nu-art/ts-common';
import {firestore} from 'firebase-admin';
import {addRoutes, createBodyServerApi, createQueryServerApi, ModuleBE_BaseDB} from '@nu-art/thunderstorm/backend';
import {FirestoreQuery} from '@nu-art/firebase';
import {FirestoreInterfaceV3} from '@nu-art/firebase/backend/firestore-v3/FirestoreInterfaceV3';
import {FirestoreType_DocumentSnapshot} from '@nu-art/firebase/backend';
import {MemKey_HttpResponse} from '@nu-art/thunderstorm/backend/modules/server/consts';
import {HttpCodes} from '@nu-art/ts-common/core/exceptions/http-codes';
import {
	_SessionKey_Account,
	Account_ChangePassword,
	Account_ChangeThumbnail,
	Account_CreateAccount,
	Account_CreateToken,
	Account_Login,
	Account_RegisterAccount,
	Account_SetPassword,
	AccountEmail,
	AccountEmailWithDevice,
	AccountToAssertPassword,
	AccountToSpice,
	AccountType,
	ApiDef_Account,
	DB_Account,
	DBDef_Accounts,
	DBProto_Account,
	SafeDB_Account,
	UI_Account
} from '../shared';
import {assertPasswordRules, PasswordAssertionConfig, PasswordAssertionResponseError} from '../../_enum';
import {
	CollectSessionData,
	Header_SessionId,
	MemKey_AccountEmail,
	MemKey_AccountId,
	MemKey_AccountType,
	ModuleBE_SessionDB,
	SessionCollectionParam,
	SessionKey_Account_BE,
	SessionKey_Session_BE
} from '../../session/backend';
import {HeaderKey_SessionId} from '@nu-art/thunderstorm/shared/headers';
import Transaction = firestore.Transaction;


type BaseAccount = {
	email: string,
	type: AccountType,
}
type SpicedAccount = BaseAccount & {
	salt: string,
	saltedPassword: string
};
type AccountToCreate = SpicedAccount | BaseAccount;

export interface OnNewUserRegistered {
	__onNewUserRegistered(account: SafeDB_Account, transaction: Transaction): void;
}

export interface OnUserLogin {
	__onUserLogin(account: SafeDB_Account, transaction: Transaction): void;
}

export interface OnPreLogout {
	__onPreLogout: () => Promise<void>;
}

export const dispatch_onAccountLogin = new Dispatcher<OnUserLogin, '__onUserLogin'>('__onUserLogin');

const dispatch_onAccountRegistered = new Dispatcher<OnNewUserRegistered, '__onNewUserRegistered'>('__onNewUserRegistered');
export const dispatch_onPreLogout = new Dispatcher<OnPreLogout, '__onPreLogout'>('__onPreLogout');

type Config = {
	canRegister: boolean
	passwordAssertion?: PasswordAssertionConfig
	ignorePasswordAssertion?: boolean
}

export class ModuleBE_AccountDB_Class
	extends ModuleBE_BaseDB<DBProto_Account, Config>
	implements CollectSessionData<_SessionKey_Account> {

	readonly Middleware = async () => {
		const account = SessionKey_Account_BE.get();
		MemKey_AccountEmail.set(account.email!);
		MemKey_AccountId.set(account._id);
		MemKey_AccountType.set(account.type);

	};

	constructor() {
		super(DBDef_Accounts);
	}

	init() {
		super.init();

		addRoutes([
			createQueryServerApi(ApiDef_Account._v1.refreshSession, async () => {
				await ModuleBE_SessionDB.session.rotate();
			}),
			createBodyServerApi(ApiDef_Account._v1.registerAccount, this.account.register),
			createBodyServerApi(ApiDef_Account._v1.changePassword, this.account.changePassword),
			createBodyServerApi(ApiDef_Account._v1.login, this.account.login),
			createBodyServerApi(ApiDef_Account._v1.createAccount, this.account.create),
			createQueryServerApi(ApiDef_Account._v1.logout, this.account.logout),
			createBodyServerApi(ApiDef_Account._v1.createToken, this.token.create),
			createBodyServerApi(ApiDef_Account._v1.setPassword, this.account.setPassword),
			createQueryServerApi(ApiDef_Account._v1.getSessions, this.account.getSessions),
			createBodyServerApi(ApiDef_Account._v1.changeThumbnail, this.account.changeThumbnail),
			createQueryServerApi(ApiDef_Account._v1.getPasswordAssertionConfig, async () => ({config: this.config.ignorePasswordAssertion ? undefined : this.config.passwordAssertion}))
		]);
	}

	manipulateQuery(query: FirestoreQuery<DB_Account>): FirestoreQuery<DB_Account> {
		return {
			...query,
<<<<<<< HEAD
			select: ['__created', '_v', '__updated', 'email', '_newPasswordRequired', 'type', '_id', 'thumbnail', 'displayName', '_auditorId']
=======
			select: ['__created', '_v', '__updated', 'email', '_newPasswordRequired', 'type', '_id', 'thumbnail', 'displayName', '_auditorId', 'description']
>>>>>>> f2a0cdc0
		};
	}

	canDeleteItems(dbItems: DB_Account[], transaction?: FirebaseFirestore.Transaction): Promise<void> {
		throw HttpCodes._5XX.NOT_IMPLEMENTED('Account Deletion is not implemented yet');
	}

	async __collectSessionData(data: SessionCollectionParam) {
		const account = await this.query.uniqueAssert(data.accountId);
		return {
			key: 'account' as const,
			value: {
				...makeAccountSafe(account),
				hasPassword: !!account.saltedPassword,
			},
		};
	}

	protected async preWriteProcessing(dbInstance: UI_Account, originalDbInstance: DBProto_Account['dbType'], transaction?: Transaction): Promise<void> {
		try {
			dbInstance._auditorId = MemKey_AccountId.get();
		} catch (e) {
			dbInstance._auditorId = dbInstance._id;
		}
	}

	impl = {
		fixEmail: (objectWithEmail: { email: string }) => {
			objectWithEmail.email = objectWithEmail.email.toLowerCase();
		},
		assertPasswordCheck: (accountToAssert: AccountToAssertPassword) => {
			this.password.assertPasswordExistence(accountToAssert.email, accountToAssert.password, accountToAssert.passwordCheck);
			this.password.assertPasswordRules(accountToAssert.password!);
		},
		spiceAccount: (accountToSpice: AccountToSpice): SpicedAccount => {
			const salt = generateHex(32);
			return {
				email: accountToSpice.email,
				type: 'user',
				salt,
				saltedPassword: hashPasswordWithSalt(salt, accountToSpice.password)
			};
		},
		create: async (accountToCreate: AccountToCreate, transaction: Transaction) => {
			let dbAccount = (await this.query.custom({
				where: {email: accountToCreate.email},
				limit: 1
			}, transaction))[0];
			if (dbAccount)
				throw new ApiException(422, `User with email "${accountToCreate.email}" already exists`);

			dbAccount = await this.create.item(accountToCreate, transaction);
			return makeAccountSafe(dbAccount);
		},
		setAccountMemKeys: async (account: SafeDB_Account) => {
			MemKey_AccountId.set(account._id);
			MemKey_AccountEmail.set(account.email!);
		},
		onAccountCreated: async (account: SafeDB_Account, transaction: Transaction) => {
			await dispatch_onAccountRegistered.dispatchModuleAsync(account, transaction);
		},
		onAccountLogin: async (account: SafeDB_Account, transaction: Transaction) => {
			await dispatch_onAccountLogin.dispatchModuleAsync(account, transaction);
		},
		queryUnsafeAccount: async (credentials: AccountEmail, transaction?: Transaction) => {
			const firestoreQuery = FirestoreInterfaceV3.buildQuery<DBProto_Account>(this.collection, {where: {email: credentials.email}});
			let results;
			if (transaction)
				results = (await transaction.get(firestoreQuery)).docs as FirestoreType_DocumentSnapshot<DB_Account>[];
			else
				results = (await firestoreQuery.get()).docs as FirestoreType_DocumentSnapshot<DB_Account>[];

			if (results.length !== 1)
				if (results.length === 0) {
					const apiException = new ApiException(401, `There is no account for email '${credentials.email}'.`);
					await dispatch_onApplicationException.dispatchModuleAsync(apiException, this);
					throw apiException;
				} else if (results.length > 1) {
					this.logWarningBold(`Too many accounts using this email! '${credentials.email}'`);
					throw new MUSTNeverHappenException('Too many accounts using this email');
				}

			return results[0].data();
		},
		querySafeAccount: async (credentials: AccountEmail, transaction?: Transaction) => {
			const account = await this.impl.queryUnsafeAccount(credentials, transaction);
			return makeAccountSafe(account);
		}
	};

	account = {
		// this flow is for creating real human users with email and password
		register: async (accountWithPassword: Account_RegisterAccount['request'], transaction?: Transaction): Promise<Account_RegisterAccount['response']> => {
			if (!this.config.canRegister)
				throw new ApiException(418, 'Registration is disabled!!');

			this.impl.fixEmail(accountWithPassword);
			this.impl.assertPasswordCheck(accountWithPassword);
			const spicedAccount = this.impl.spiceAccount({
				email: accountWithPassword.email,
				password: accountWithPassword.password
			});
			const dbSafeAccount = await this.runTransaction(async transaction => {
				const dbSafeAccount = await this.impl.create(spicedAccount, transaction);
				await this.impl.setAccountMemKeys(dbSafeAccount);
				await this.impl.onAccountCreated(dbSafeAccount, transaction);
				return dbSafeAccount;
			});

			await this.account.login({
				email: accountWithPassword.email,
				deviceId: accountWithPassword.deviceId,
				password: accountWithPassword.password
			});
			return {...dbSafeAccount};
		},
		login: async (credentials: Account_Login['request']): Promise<Account_Login['response']> => {
			this.impl.fixEmail(credentials);

			const safeAccount = await this.runTransaction(async transaction => {
				const dbAccount = await this.impl.queryUnsafeAccount({email: credentials.email}, transaction);
				await this.password.assertPasswordMatch(dbAccount, credentials.password);
				const safeAccount = makeAccountSafe(dbAccount);
				MemKey_AccountId.set(safeAccount._id);
				await this.impl.onAccountLogin(safeAccount, transaction);
				return safeAccount;
			});

			const content = {
				accountId: safeAccount._id,
				deviceId: credentials.deviceId,
				label: 'password-login'
			};
			const session = await ModuleBE_SessionDB.session.create(content);
			MemKey_HttpResponse.get().setHeader(HeaderKey_SessionId, session.sessionId);
			return safeAccount;
		},
		create: async (createAccountRequest: Account_CreateAccount['request']): Promise<Account_CreateAccount['response']> => {
			const password = createAccountRequest.password;
			let dbSafeAccount: SafeDB_Account;
			this.impl.fixEmail(createAccountRequest);
			return this.runTransaction(async transaction => {
				if (exists(password) || exists(createAccountRequest.passwordCheck)) {
					this.impl.assertPasswordCheck(createAccountRequest);
					const spicedAccount = this.impl.spiceAccount(createAccountRequest as AccountToSpice);
					dbSafeAccount = await this.impl.create(spicedAccount, transaction);
				} else
					dbSafeAccount = await this.impl.create(createAccountRequest, transaction);

				await this.impl.onAccountCreated(dbSafeAccount, transaction);
				return dbSafeAccount;
			});
		},
		saml: async (oAuthAccount: AccountEmailWithDevice) => {
			this.impl.fixEmail(oAuthAccount);
			const dbSafeAccount = await this.runTransaction(async transaction => {
				let dbSafeAccount: SafeDB_Account;
				try {
					dbSafeAccount = await this.impl.querySafeAccount({...oAuthAccount}, transaction);
					this.logInfo('SAML login account');
					MemKey_AccountId.set(dbSafeAccount._id);
					await this.impl.onAccountLogin(dbSafeAccount, transaction);
				} catch (e: any) {
					if ((e as ApiException).responseCode !== 401)
						throw e;

					this.logInfo('SAML register account');

					dbSafeAccount = await this.impl.create({email: oAuthAccount.email, type: 'user'}, transaction);
					MemKey_AccountId.set(dbSafeAccount._id);
					await this.impl.onAccountCreated(dbSafeAccount, transaction);
				}
				return dbSafeAccount;
			});
			const content = {accountId: dbSafeAccount._id, deviceId: oAuthAccount.deviceId, label: 'saml-login'};
			return ModuleBE_SessionDB.session.create(content);
		},
		changePassword: async (passwordToChange: Account_ChangePassword['request']): Promise<Account_ChangePassword['response']> => {
			return this.runTransaction(async transaction => {
				const email = MemKey_AccountEmail.get();
				const deviceId = SessionKey_Session_BE.get().deviceId;
				await this.account.login({email, deviceId, password: passwordToChange.oldPassword}); // perform login to make sure the old password holds

				if (!compare(passwordToChange.password, passwordToChange.passwordCheck))
					throw new ApiException(401, 'Password check mismatch');

				const safeAccount = await this.impl.querySafeAccount({email});

				this.impl.assertPasswordCheck({
					email,
					password: passwordToChange.password,
					passwordCheck: passwordToChange.passwordCheck
				});
				const spicedAccount = this.impl.spiceAccount({email, password: passwordToChange.password});
				const updatedAccount = await this.set.item({
					...safeAccount,
					salt: spicedAccount.salt,
					saltedPassword: spicedAccount.saltedPassword
				}, transaction);

				const content = {
					accountId: updatedAccount._id,
					deviceId,
					label: 'password-change'
				};
				const newSession = await ModuleBE_SessionDB.session.create(content);
				MemKey_HttpResponse.get().setHeader(HeaderKey_SessionId, newSession.sessionId);

				return makeAccountSafe(updatedAccount);
			});
		},
		setPassword: async (passwordBody: Account_SetPassword['request']): Promise<Account_SetPassword['response']> => {
			return this.runTransaction(async transaction => {
				const email = MemKey_AccountEmail.get();
				const deviceId = SessionKey_Session_BE.get().deviceId;

				const dbAccount = await this.impl.queryUnsafeAccount({email}, transaction);
				if (dbAccount.saltedPassword)
					throw new ApiException(403, 'account already has password');

				const safeAccount = makeAccountSafe(dbAccount);

				this.impl.assertPasswordCheck({email, ...passwordBody});
				const spicedAccount = this.impl.spiceAccount({email, password: passwordBody.password});
				const updatedAccount = await this.set.item({
					...safeAccount,
					salt: spicedAccount.salt,
					saltedPassword: spicedAccount.saltedPassword
				}, transaction);

				const content = {
					accountId: updatedAccount._id,
					deviceId,
					label: 'password-set'
				};
				const newSession = await ModuleBE_SessionDB.session.create(content);
				MemKey_HttpResponse.get().setHeader(HeaderKey_SessionId, newSession.sessionId);

				return makeAccountSafe(updatedAccount);
			});
		},
		logout: async () => {
			const sessionId = Header_SessionId.get();
			if (!sessionId)
				throw new ApiException(404, 'Missing sessionId');

			await dispatch_onPreLogout.dispatchModuleAsync();
			await ModuleBE_SessionDB.delete.query({where: {sessionId: md5(sessionId)}});
		},
		getSessions: async (query: DB_BaseObject) => {
			return {sessions: await ModuleBE_SessionDB.query.where({accountId: query._id})};
		},
		changeThumbnail: async (request: Account_ChangeThumbnail['request']): Promise<Account_ChangeThumbnail['response']> => {
			const account = await this.doc.unique(request.accountId);
			if (!account)
				throw HttpCodes._4XX.NOT_FOUND('Could not change account thumbnail', `Could not find account with id ${request.accountId}`);

			await account.ref.update({thumbnail: request.hash});
			return {
				account: (await account.get())!,
			};
		}
	};

	password = {
		assertPasswordExistence: (email: string, password?: string, passwordCheck?: string) => {
			if (!password || !passwordCheck)
				throw HttpCodes._4XX.BAD_REQUEST(`Did not receive a password`, `Did not receive a password for email ${email}.`);

			if (password !== passwordCheck)
				throw HttpCodes._4XX.BAD_REQUEST(`Password check does not match`, `Password does not match password check for email ${email}.`);
		},
		assertPasswordRules: (password: string) => {
			const assertPassword = assertPasswordRules(password, this.config.passwordAssertion);
			if (assertPassword)
				throw new ApiException<PasswordAssertionResponseError>(444, `Password assertion failed`).setErrorBody({
					type: 'password-assertion-error',
					data: assertPassword,
				});
		},
		assertPasswordMatch: async (safeAccount: SafeDB_Account, password: string) => {
			if (!safeAccount.salt || !safeAccount.saltedPassword)
				throw new ApiException(401, 'Account was never logged in using username and password, probably logged using SAML');

			if (hashPasswordWithSalt(safeAccount.salt, password) !== safeAccount.saltedPassword)
				throw new ApiException(401, 'Wrong username or password.');
		}
	};

	// @ts-ignore
	private token = {
		create: async ({
						   accountId,
						   ttl,
						   label
					   }: Account_CreateToken['request']): Promise<Account_CreateToken['response']> => {
			if (!exists(ttl) || ttl < Year)
				throw HttpCodes._4XX.BAD_REQUEST('Invalid token TTL', `TTL value is invalid (${ttl})`);

			const account = await this.query.unique(accountId);

			if (!account)
				throw new BadImplementationException(`Account not found for id ${accountId}`);

			if (account.type !== 'service')
				throw new BadImplementationException('Can not generate a token for a non service account');

			const content = {accountId, deviceId: accountId, label, ttl};
			const {sessionId} = await ModuleBE_SessionDB.session.createCustom(content, (sessionData) => {
				SessionKey_Session_BE.get(sessionData).expiration = currentTimeMillis() + ttl;
				return sessionData;
			});
			// sessionId here is the JWT that is created and placed inside DB_Session.sessionIdJWT
			return {token: sessionId};
		},
		invalidate: async (token: string) => await ModuleBE_SessionDB.delete.where({sessionId: token}),
		invalidateAll: async (accountId: string) => await ModuleBE_SessionDB.delete.where({accountId})
	};
}

export function makeAccountSafe(account: DB_Account): SafeDB_Account {
	const uiAccount = cloneObj(account);
	delete uiAccount.salt;
	delete uiAccount.saltedPassword;
	return uiAccount as DB_Account;
}

export const ModuleBE_AccountDB = new ModuleBE_AccountDB_Class();<|MERGE_RESOLUTION|>--- conflicted
+++ resolved
@@ -130,11 +130,7 @@
 	manipulateQuery(query: FirestoreQuery<DB_Account>): FirestoreQuery<DB_Account> {
 		return {
 			...query,
-<<<<<<< HEAD
-			select: ['__created', '_v', '__updated', 'email', '_newPasswordRequired', 'type', '_id', 'thumbnail', 'displayName', '_auditorId']
-=======
 			select: ['__created', '_v', '__updated', 'email', '_newPasswordRequired', 'type', '_id', 'thumbnail', 'displayName', '_auditorId', 'description']
->>>>>>> f2a0cdc0
 		};
 	}
 
