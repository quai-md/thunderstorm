import * as React from 'react';
import {AccountType, accountTypes, DB_Account, DB_Session, Request_CreateAccount} from '../../shared';
import {
	_className,
	ComponentSync,
	Grid,
	LL_H_C,
	LL_V_L,
	ModuleFE_Thunderstorm,
	ModuleFE_Toaster,
	performAction,
	SimpleListAdapter,
	TS_BusyButton,
	TS_DropDown,
	TS_Input,
	TS_PropRenderer
} from '@nu-art/thunderstorm/frontend';
import {capitalizeFirstLetter, DateTimeFormat_yyyyMMDDTHHmmss, UniqueId, Year} from '@nu-art/ts-common';
import './Component_AccountEditor.scss';
import {ModuleFE_Account} from '../modules/ModuleFE_Account';
import {SessionKeyFE_SessionData} from '../core/consts';
import {TS_Icons} from '@nu-art/ts-styles';


type Props = {
	isPreview?: boolean,
	user?: DB_Account,
	onComplete?: (_id: UniqueId) => void
}

type State = Partial<Request_CreateAccount> & {
	isPreview: boolean,
	tokenTTL: number
	tokenLabel: string
	user?: DB_Account
	sessions: DB_Session[]
}

export class Component_AccountEditor
	extends ComponentSync<Props, State> {

	protected deriveStateFromProps(nextProps: Props, state: State) {
		state.sessions = [];
		state.isPreview = !!nextProps.isPreview;
		state.user = nextProps.user;

		const accountId = nextProps.user?._id;
		if (accountId)
			ModuleFE_Account.vv1.getSessions({_id: accountId}).execute((response) => {
				this.setState({sessions: response.sessions});
			});

		return state;
	}

	private addAccount = async () => {
		return performAction(async () => {
			const account = await ModuleFE_Account.vv1.createAccount({
				password: this.state.password!,
				type: this.state.type!,
				email: this.state.email!,
				passwordCheck: this.state.password!
			}).executeSync();
			this.props.onComplete?.(account._id);
			this.setState({email: undefined, password: undefined, passwordCheck: undefined, type: undefined});
		}, {
			type: 'notification',
			notificationLabels: {
				inProgress: 'Creating Account',
				success: 'Account Created',
				failed: 'Failed Creating Account'
			}
		});
	};

	private canCreate = () => {
		const baseConditions = !!(this.state.email && this.state.type);
		let extraConditions = true;

		if (this.state.type === 'user')
			extraConditions = !!this.state.password;

		return baseConditions && extraConditions;
	};

	private renderDropdown = () => {
		if (this.state.isPreview)
			return <TS_PropRenderer.Vertical label={'User Type'}>
				<div>{capitalizeFirstLetter(this.state.user?.type ? this.state.user.type : '')}</div>
			</TS_PropRenderer.Vertical>;

		return <TS_PropRenderer.Vertical label={'User Type'}>
			<TS_DropDown
				placeholder={'account type'}
				selected={this.state.type}
				adapter={SimpleListAdapter([...accountTypes], i => <div className={'node-data'}>
					<span>{i.item}</span></div>)}
				onSelected={(type: AccountType) => {
					type === 'service' ? this.setState({type, password: undefined}) : this.setState({type});
				}}></TS_DropDown>
		</TS_PropRenderer.Vertical>;
	};

	private renderInputs = () => {
		if (this.state.isPreview)
			return <LL_H_C className={'inputs-row'}>
				<TS_PropRenderer.Vertical label={'Email'}>
					<div>{this.state.user?.email}</div>
				</TS_PropRenderer.Vertical>
				{this.state.user?.type !== 'service' && <TS_PropRenderer.Vertical label={'Need To Set Password'}>
                    <div>{this.state.user?._newPasswordRequired ? 'Yes' : 'No'}</div>
                </TS_PropRenderer.Vertical>}
			</LL_H_C>;

		return <LL_H_C className={'inputs-row'}>
			<TS_PropRenderer.Vertical label={'Email'}>
				<TS_Input type={'text'}
						  placeholder={'Email'}
						  value={this.state.email}
						  onBlur={(email) => this.setState({email})}/>
			</TS_PropRenderer.Vertical>
			<TS_PropRenderer.Vertical disabled={!(this.state.type === 'user')} label={'Temporary Password'}>
				<TS_Input disabled={!(this.state.type === 'user')}
						  type={'password'}
						  value={this.state.password}
						  placeholder={'Temporary Password'}
						  onBlur={(password) => this.setState({password})}/>
			</TS_PropRenderer.Vertical>
		</LL_H_C>;
	};

	private renderSubmitButton = () => {
		if (this.state.isPreview)
			return '';

		const disabled = !this.canCreate();
		const className = _className(disabled && 'disabled');
		return <TS_BusyButton className={className} disabled={disabled} onClick={this.addAccount}>Add
			Account</TS_BusyButton>;
	};

	private renderGenToken = () => {
		if (!this.state.isPreview || this.state.user?.type !== 'service')
			return;

		const options = [
			{label: '1 Year', ttl: 1 * Year},
			{label: '2 Year', ttl: 2 * Year},
			{label: '3 Year', ttl: 3 * Year},
			{label: '5 Year', ttl: 5 * Year},
			{label: '10 Year', ttl: 10 * Year},
		];
<<<<<<< HEAD
		return <LL_H_C>
			<TS_DropDown
				selected={options.find(option => option.ttl === this.state.tokenTTL)}
				adapter={SimpleListAdapter(options, item => <>{item.item.label}</>)}
				onSelected={option => this.setState({tokenTTL: option.ttl})}/>
			<TS_Input type="text" value={this.state.tokenLabel} onBlur={tokenLabel => this.setState({tokenLabel})}/>
			<TS_BusyButton onClick={async () => {
				try {
					const token = await ModuleFE_Account.vv1.createToken({accountId: this.state.user!._id, ttl: this.state.tokenTTL, label: this.state.tokenLabel})
						.executeSync();
					await ModuleFE_Thunderstorm.copyToClipboard(token.token);
					ModuleFE_Toaster.toastSuccess('Token copied to clipboard');
				} catch (e) {
					ModuleFE_Toaster.toastError((e as Error).message);
					this.logError(e as Error);
				}
			}}>Generate Token</TS_BusyButton>
		</LL_H_C>;
=======
		return <TS_PropRenderer.Vertical label={'Generate New Token'}>
			<LL_H_C className={'gen-token-row'}>
				<TS_PropRenderer.Vertical label={'TTL'}>
					<TS_DropDown
						placeholder={'Select Session TTL'}
						selected={options.find(option => option.ttl === this.state.tokenTTL)}
						adapter={SimpleListAdapter(options, item => <>{item.item.label}</>)}
						onSelected={option => this.setState({tokenTTL: option.ttl})}/>
				</TS_PropRenderer.Vertical>
				<TS_PropRenderer.Vertical label={'Label (Optional)'}>
					<TS_Input
						type="text"
						value={this.state.tokenLabel}
						onBlur={tokenLabel => this.setState({tokenLabel})}
					/>
				</TS_PropRenderer.Vertical>
				<TS_BusyButton onClick={async () => {
					try {
						const token = await ModuleFE_Account.vv1.createToken({
							accountId: this.state.user?._id!,
							ttl: this.state.tokenTTL,
							label: this.state.tokenLabel
						})
							.executeSync();
						await ModuleFE_Thunderstorm.copyToClipboard(token.token);
						ModuleFE_Toaster.toastSuccess('Token copied to clipboard');
						this.reDeriveState();
					} catch (e) {
						ModuleFE_Toaster.toastError((e as Error).message);
						this.logError(e as Error);
					}
				}}>Generate Token</TS_BusyButton>
			</LL_H_C>
		</TS_PropRenderer.Vertical>;
>>>>>>> d4f63a3c
	};

	private renderSessionGrid = () => {
		if (!this.state.sessions.length)
			return '';

		return <TS_PropRenderer.Vertical label={'Sessions'}>
			<Grid>
				<div className={'grid-title'}>Label</div>
				<div className={'grid-title'}>Created At</div>
				<div className={'grid-title'}>Expiry Date</div>
				<div className={'grid-title'}>Device Id</div>
				<div className={'grid-title'}></div>
				{this.state.sessions.map(session => {
					const createdAt = DateTimeFormat_yyyyMMDDTHHmmss.format(session.timestamp);
					// @ts-ignore
					const sessionData = ModuleFE_Account.decode(session.sessionId);
					SessionKeyFE_SessionData.get(sessionData).expiration;
					const validTill = DateTimeFormat_yyyyMMDDTHHmmss.format(SessionKeyFE_SessionData.get(sessionData).expiration);
					return <React.Fragment key={session._id}>
						<LL_H_C className={'grid-cell'}>{session.label ?? 'No Label'}</LL_H_C>
						<LL_H_C className={'grid-cell'}>{`${createdAt}`}</LL_H_C>
						<LL_H_C className={'grid-cell'}>{`${validTill}`}</LL_H_C>
						<LL_H_C className={'grid-cell'}>{session.deviceId}</LL_H_C>
						<TS_Icons.copy.component
							onClick={() => ModuleFE_Thunderstorm.copyToClipboard(session.sessionId)}/>
					</React.Fragment>;
				})}
			</Grid>
		</TS_PropRenderer.Vertical>;

	};


	render() {
		return <LL_V_L className={'account-editor'}>
			<LL_V_L className={'editor-section'}>
				{this.renderDropdown()}
				{this.renderInputs()}
				{this.renderSubmitButton()}
			</LL_V_L>
			<LL_V_L className={'editor-section'}>
				{this.renderSessionGrid()}
				{this.renderGenToken()}
			</LL_V_L>
		</LL_V_L>;
	}
}<|MERGE_RESOLUTION|>--- conflicted
+++ resolved
@@ -150,26 +150,6 @@
 			{label: '5 Year', ttl: 5 * Year},
 			{label: '10 Year', ttl: 10 * Year},
 		];
-<<<<<<< HEAD
-		return <LL_H_C>
-			<TS_DropDown
-				selected={options.find(option => option.ttl === this.state.tokenTTL)}
-				adapter={SimpleListAdapter(options, item => <>{item.item.label}</>)}
-				onSelected={option => this.setState({tokenTTL: option.ttl})}/>
-			<TS_Input type="text" value={this.state.tokenLabel} onBlur={tokenLabel => this.setState({tokenLabel})}/>
-			<TS_BusyButton onClick={async () => {
-				try {
-					const token = await ModuleFE_Account.vv1.createToken({accountId: this.state.user!._id, ttl: this.state.tokenTTL, label: this.state.tokenLabel})
-						.executeSync();
-					await ModuleFE_Thunderstorm.copyToClipboard(token.token);
-					ModuleFE_Toaster.toastSuccess('Token copied to clipboard');
-				} catch (e) {
-					ModuleFE_Toaster.toastError((e as Error).message);
-					this.logError(e as Error);
-				}
-			}}>Generate Token</TS_BusyButton>
-		</LL_H_C>;
-=======
 		return <TS_PropRenderer.Vertical label={'Generate New Token'}>
 			<LL_H_C className={'gen-token-row'}>
 				<TS_PropRenderer.Vertical label={'TTL'}>
@@ -189,7 +169,7 @@
 				<TS_BusyButton onClick={async () => {
 					try {
 						const token = await ModuleFE_Account.vv1.createToken({
-							accountId: this.state.user?._id!,
+							accountId: this.state.user!._id,
 							ttl: this.state.tokenTTL,
 							label: this.state.tokenLabel
 						})
@@ -204,7 +184,6 @@
 				}}>Generate Token</TS_BusyButton>
 			</LL_H_C>
 		</TS_PropRenderer.Vertical>;
->>>>>>> d4f63a3c
 	};
 
 	private renderSessionGrid = () => {
