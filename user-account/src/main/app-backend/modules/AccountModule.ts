--- conflicted
+++ resolved
@@ -16,33 +16,10 @@
  * See the License for the specific language governing permissions and
  * limitations under the License.
  */
-<<<<<<< HEAD
 import {__stringify, auditBy, currentTimeMillis, Day, Dispatcher, generateHex, hashPasswordWithSalt, Module, tsValidate} from '@nu-art/ts-common';
 
 
-import {FirebaseModule, FirestoreCollection} from '@nu-art/firebase/backend';
-import {DB_Account, DB_Session, HeaderKey_SessionId, Request_CreateAccount, Request_LoginAccount, Response_Auth, UI_Account} from './_imports';
-import {ApiException, ExpressRequest, HeaderKey, QueryRequestInfo} from '@nu-art/thunderstorm/backend';
-import {tsValidateEmail} from '@nu-art/db-api-generator/backend';
-=======
-import {
-	__stringify,
-	auditBy,
-	currentTimeMillies,
-	Day,
-	Dispatcher,
-	generateHex,
-	hashPasswordWithSalt,
-	Module,
-	validate
-} from "@nu-art/ts-common";
-
-
-import {
-	FirebaseModule,
-	FirestoreCollection,
-	FirestoreTransaction
-} from "@nu-art/firebase/backend";
+import {FirebaseModule, FirestoreCollection, FirestoreTransaction} from '@nu-art/firebase/backend';
 import {
 	DB_Account,
 	DB_Session,
@@ -52,15 +29,9 @@
 	Request_UpsertAccount,
 	Response_Auth,
 	UI_Account
-} from "./_imports";
-import {
-	ApiException,
-	ExpressRequest,
-	HeaderKey,
-	QueryRequestInfo
-} from "@nu-art/thunderstorm/backend";
-import {validateEmail} from "@nu-art/db-api-generator/backend";
->>>>>>> 0b279f3e
+} from './_imports';
+import {ApiException, ExpressRequest, HeaderKey, QueryRequestInfo} from '@nu-art/thunderstorm/backend';
+import {tsValidateEmail} from '@nu-art/db-api-generator/backend';
 
 export const Header_SessionId = new HeaderKey(HeaderKey_SessionId);
 
@@ -176,10 +147,10 @@
 			const transaction = outsideTransaction || innerTransaction;
 			const account = await transaction.queryUnique(this.accounts, {where: {email}});
 			if (!account)
-				throw new ApiException(422, "User with email does not exist");
+				throw new ApiException(422, 'User with email does not exist');
 
 			if (!account.saltedPassword || !account.salt)
-				throw new ApiException(401, "Account login using SAML");
+				throw new ApiException(401, 'Account login using SAML');
 
 			account.saltedPassword = hashPasswordWithSalt(account.salt, newPassword);
 			account._audit = auditBy(email, 'Changed password');
@@ -197,30 +168,17 @@
 			if (account)
 				throw new ApiException(422, 'User with email already exists');
 
-<<<<<<< HEAD
-			const salt = generateHex(32);
-			const now = currentTimeMillis();
-			account = {
-				_id: generateHex(32),
-				__created: now,
-				__updated: now,
-				_audit: auditBy(request.email),
-				email: request.email,
-				salt,
-				saltedPassword: hashPasswordWithSalt(salt, request.password),
-			};
-
-			return transaction.insert(this.accounts, account);
-=======
-			return this.createImpl(request, transaction)
->>>>>>> 0b279f3e
+			return this.createImpl(request, transaction);
 		});
 	}
 
 	private createImpl(request: Request_CreateAccount, transaction: FirestoreTransaction) {
 		const salt = generateHex(32);
+		const now = currentTimeMillis();
 		const account = {
 			_id: generateHex(32),
+			__created: now,
+			__updated: now,
 			_audit: auditBy(request.email),
 			email: request.email,
 			salt,
