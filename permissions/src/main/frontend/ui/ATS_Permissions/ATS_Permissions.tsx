import * as React from 'react';
<<<<<<< HEAD
import {AppToolsScreen, LL_V_L, Tab, TS_AppTools, TS_Tabs} from '@nu-art/thunderstorm/frontend';
=======
import {AppToolsScreen, LL_V_L, Tab, Thunder, TS_AppTools, TS_Tabs} from '@nu-art/thunderstorm/frontend';
>>>>>>> b73da1ce
import './ATS_Permissions.scss';
import {
	ModuleFE_PermissionsAccessLevel,
	ModuleFE_PermissionsDomain,
	ModuleFE_PermissionsGroup,
	ModuleFE_PermissionsProject,
	ModuleFE_PermissionsUser,
	PermissionDomainsEditor,
	PermissionGroupsEditor,
	PermissionProjectsEditor,
	PermissionUsersEditor
} from '../..';
import {Props_SmartComponent, SmartComponent, State_SmartComponent} from '@nu-art/db-api-generator/frontend';
<<<<<<< HEAD
=======
import {DBDef, filterInstances, Module} from '@nu-art/ts-common';
>>>>>>> b73da1ce


<<<<<<< HEAD
type Props = Props_SmartComponent;
=======
type State = State_SmartComponent & {
	dbDefs: DBDef<any>[]
};
>>>>>>> b73da1ce

type Props = Props_SmartComponent & {};

export class ATS_Permissions
	extends SmartComponent<Props, State> {

	static screen: AppToolsScreen = {key: 'permissions', name: 'Permissions Editor', renderer: this, group: 'TS Dev Tools'};

	static defaultProps = {
		modules: [ModuleFE_PermissionsProject, ModuleFE_PermissionsDomain, ModuleFE_PermissionsAccessLevel, ModuleFE_PermissionsGroup, ModuleFE_PermissionsUser]
	};

	//######################### Life Cycle #########################

	protected async deriveStateFromProps(nextProps: Props, state: State) {
		state ??= this.state ? {...this.state} : {} as State;
		state.dbDefs ??= filterInstances(Thunder.getInstance()
			.filterModules<Module>(module => 'dbDef' in module)
			.map(module => 'dbDef' in module ? module.dbDef as DBDef<any> : undefined));
		// if (!ModuleFE_AccountV2.getAccounts().length)
		// 	await ModuleFE_Account.v1.query({}).executeSync();
		return state;
	}

	//######################### Render #########################

	private renderTabs = () => {
		const tabs: Tab[] = [
			{title: 'Projects', uid: 'projects', content: <PermissionProjectsEditor/>},
<<<<<<< HEAD
			{title: 'Domains', uid: 'domains', content: <PermissionDomainsEditor/>},
=======
			{title: 'Domains', uid: 'domains', content: <PermissionDomainsEditor dbDefs={this.state.dbDefs}/>},
>>>>>>> b73da1ce
			{title: 'Groups', uid: 'groups', content: <PermissionGroupsEditor/>},
			{title: 'Users', uid: 'users', content: <PermissionUsersEditor/>},
		];
		return <TS_Tabs tabs={tabs}/>;
	};

	render() {
		return <LL_V_L id={'dev-page__permissions'}>
			{TS_AppTools.renderPageHeader('Permissions Editor')}
			{this.renderTabs()}
		</LL_V_L>;
	}
}<|MERGE_RESOLUTION|>--- conflicted
+++ resolved
@@ -1,9 +1,5 @@
 import * as React from 'react';
-<<<<<<< HEAD
 import {AppToolsScreen, LL_V_L, Tab, TS_AppTools, TS_Tabs} from '@nu-art/thunderstorm/frontend';
-=======
-import {AppToolsScreen, LL_V_L, Tab, Thunder, TS_AppTools, TS_Tabs} from '@nu-art/thunderstorm/frontend';
->>>>>>> b73da1ce
 import './ATS_Permissions.scss';
 import {
 	ModuleFE_PermissionsAccessLevel,
@@ -17,21 +13,10 @@
 	PermissionUsersEditor
 } from '../..';
 import {Props_SmartComponent, SmartComponent, State_SmartComponent} from '@nu-art/db-api-generator/frontend';
-<<<<<<< HEAD
-=======
-import {DBDef, filterInstances, Module} from '@nu-art/ts-common';
->>>>>>> b73da1ce
 
+type State = State_SmartComponent;
 
-<<<<<<< HEAD
 type Props = Props_SmartComponent;
-=======
-type State = State_SmartComponent & {
-	dbDefs: DBDef<any>[]
-};
->>>>>>> b73da1ce
-
-type Props = Props_SmartComponent & {};
 
 export class ATS_Permissions
 	extends SmartComponent<Props, State> {
@@ -46,9 +31,6 @@
 
 	protected async deriveStateFromProps(nextProps: Props, state: State) {
 		state ??= this.state ? {...this.state} : {} as State;
-		state.dbDefs ??= filterInstances(Thunder.getInstance()
-			.filterModules<Module>(module => 'dbDef' in module)
-			.map(module => 'dbDef' in module ? module.dbDef as DBDef<any> : undefined));
 		// if (!ModuleFE_AccountV2.getAccounts().length)
 		// 	await ModuleFE_Account.v1.query({}).executeSync();
 		return state;
@@ -59,11 +41,7 @@
 	private renderTabs = () => {
 		const tabs: Tab[] = [
 			{title: 'Projects', uid: 'projects', content: <PermissionProjectsEditor/>},
-<<<<<<< HEAD
 			{title: 'Domains', uid: 'domains', content: <PermissionDomainsEditor/>},
-=======
-			{title: 'Domains', uid: 'domains', content: <PermissionDomainsEditor dbDefs={this.state.dbDefs}/>},
->>>>>>> b73da1ce
 			{title: 'Groups', uid: 'groups', content: <PermissionGroupsEditor/>},
 			{title: 'Users', uid: 'users', content: <PermissionUsersEditor/>},
 		];
