--- conflicted
+++ resolved
@@ -90,23 +90,14 @@
 			return AccessLevel.NoAccessLevelsDefined;
 
 		const userAccessLevels = SessionKey_Permissions_FE.get();
-<<<<<<< HEAD
 		try {
-			const canAccess = keyData.accessLevelIds.reduce((hasAccess, levelId) => {
-				const dbLevel = ModuleFE_PermissionsAccessLevel.cache.unique(levelId)!;
-				return hasAccess && (userAccessLevels[dbLevel?.domainId] || -1) >= keyData._accessLevels[dbLevel?.domainId];
+			const canAccess = _keys(keyData._accessLevels).reduce((hasAccess, domainId) => {
+				return hasAccess && (userAccessLevels[domainId] || -1) >= keyData._accessLevels[domainId];
 			}, true);
 			return canAccess ? AccessLevel.HasAccess : AccessLevel.NoAccess;
 		} catch (e) {
 			return AccessLevel.NoAccess;
 		}
-=======
-
-		const canAccess = _keys(keyData._accessLevels).reduce((hasAccess, domainId) => {
-			return hasAccess && (userAccessLevels[domainId] || -1) >= keyData._accessLevels[domainId];
-		}, true);
-		return canAccess ? AccessLevel.HasAccess : AccessLevel.NoAccess;
->>>>>>> 73bcc10c
 	}
 
 	getPermissionKey(key: string) {
