--- conflicted
+++ resolved
@@ -65,14 +65,6 @@
 
 	private onProjectCreated = async () => {
 		ModuleFE_Account.logout();
-		// await Promise.all([
-		// 	ModuleFE_PermissionsProject,
-		// 	ModuleFE_PermissionsApi,
-		// 	ModuleFE_PermissionsDomain,
-		// 	ModuleFE_PermissionsAccessLevel,
-		// 	ModuleFE_PermissionsGroup,
-		// 	ModuleFE_PermissionsUser,
-		// ].map(async module => await module.v1.sync().executeSync()));
 	};
 
 	getAccessLevelByKeyString(key: string) {
@@ -88,22 +80,14 @@
 			return AccessLevel.NoAccessLevelsDefined;
 
 		const userAccessLevels = SessionKey_Permissions_FE.get();
-<<<<<<< HEAD
 		try {
 			const canAccess = _keys(keyData._accessLevels).reduce((hasAccess, domainId) => {
-				return hasAccess && (userAccessLevels[domainId] || -1) >= keyData._accessLevels[domainId];
+				return hasAccess && (userAccessLevels[domainId] || (SessionKey_StrictMode_FE.get() ? -1 : DefaultAccessLevel_Admin.value)) >= keyData._accessLevels[domainId];
 			}, true);
 			return canAccess ? AccessLevel.HasAccess : AccessLevel.NoAccess;
 		} catch (e) {
 			return AccessLevel.NoAccess;
 		}
-=======
-
-		const canAccess = _keys(keyData._accessLevels).reduce((hasAccess, domainId) => {
-			return hasAccess && (userAccessLevels[domainId] || (SessionKey_StrictMode_FE.get() ? -1 : DefaultAccessLevel_Admin.value)) >= keyData._accessLevels[domainId];
-		}, true);
-		return canAccess ? AccessLevel.HasAccess : AccessLevel.NoAccess;
->>>>>>> 6b63f7d4
 	}
 
 	getPermissionKey(key: string) {
