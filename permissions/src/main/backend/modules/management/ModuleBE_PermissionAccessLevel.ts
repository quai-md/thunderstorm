--- conflicted
+++ resolved
@@ -30,89 +30,6 @@
 
 
 export class ModuleBE_PermissionAccessLevel_Class
-<<<<<<< HEAD
-	extends BaseDB_ModuleBE<DB_PermissionAccessLevel> {
-
-	constructor() {
-		// super(CollectionName_Level, LevelDB_Class._validator, 'level');
-		super(DBDef_PermissionAccessLevel);
-	}
-
-	protected internalFilter(item: DB_PermissionAccessLevel): Clause_Where<DB_PermissionAccessLevel>[] {
-		const {domainId, name, value} = item;
-		return [{domainId, name}, {domainId, value}];
-	}
-
-	protected async preUpsertProcessing(dbInstance: DB_PermissionAccessLevel, t?: FirestoreTransaction, request?: ExpressRequest) {
-		await ModuleBE_PermissionDomain.queryUnique({_id: dbInstance.domainId});
-
-		if (request) {
-			const account = await ModuleBE_Account.validateSession({}, request);
-			dbInstance._audit = auditBy(account.email);
-		}
-	}
-
-	protected async upsertImpl_Read(transaction: FirestoreTransaction, dbInstance: DB_PermissionAccessLevel, request: ExpressRequest): Promise<() => Promise<DB_PermissionAccessLevel>> {
-		const existDbLevel = await transaction.queryUnique(this.collection, {where: {_id: dbInstance._id}});
-		const groups = await ModuleBE_PermissionGroup.query({where: {accessLevelIds: {$ac: dbInstance._id}}});
-		const returnWrite = await super.upsertImpl_Read(transaction, dbInstance, request);
-		if (existDbLevel) {
-			const callbackfn = (group: Request_CreateGroup) => {
-				const index = group.accessLevelIds?.indexOf(dbInstance._id);
-				if (index === undefined)
-					throw new MUSTNeverHappenException('Query said it does exists!!');
-
-				const accessLevel = group.__accessLevels?.[index];
-				if (accessLevel === undefined)
-					throw new MUSTNeverHappenException('Query said it does exists!!');
-
-				accessLevel.value = dbInstance.value;
-			};
-
-			const asyncs = [];
-			asyncs.push(...groups.map(async group => {
-				await ModuleBE_PermissionGroup.validateImpl(group);
-				await ModuleBE_PermissionGroup.assertUniqueness(group, transaction);
-				callbackfn(group);
-			}));
-
-			const upsertGroups = await transaction.upsertAll_Read(ModuleBE_PermissionGroup.collection, groups);
-			await Promise.all(asyncs);
-
-			// --- writes part
-			await upsertGroups();
-		}
-
-		return returnWrite;
-	}
-
-	protected async assertDeletion(transaction: FirestoreTransaction, dbInstance: DB_PermissionAccessLevel) {
-		const groups = await ModuleBE_PermissionGroup.query({where: {accessLevelIds: {$ac: dbInstance._id}}});
-		const apis = await ModuleBE_PermissionApi.query({where: {accessLevelIds: {$ac: dbInstance._id}}});
-
-		if (groups.length || apis.length)
-			throw new ApiException(403, 'You trying delete access level that associated with users/groups/apis, you need delete the associations first');
-	}
-
-	setUpdatedLevel(dbLevel: DB_PermissionAccessLevel, units: Request_CreateGroup[]) {
-		units.forEach(unit => {
-			let hasGroupDomainLevel = false;
-			const updatedLevels = unit.__accessLevels?.map(level => {
-				if (level.domainId === dbLevel.domainId) {
-					level.value = dbLevel.value;
-					hasGroupDomainLevel = true;
-				}
-				return level;
-			}) || [];
-
-			if (!hasGroupDomainLevel) {
-				updatedLevels.push({domainId: dbLevel.domainId, value: dbLevel.value});
-			}
-
-			unit.__accessLevels = updatedLevels;
-		});
-	}
-=======
     extends BaseDB_ModuleBE<DB_PermissionAccessLevel> {
 
     constructor() {
@@ -125,7 +42,7 @@
         return [{domainId, name}, {domainId, value}];
     }
 
-    protected async preUpsertProcessing(transaction: FirestoreTransaction, dbInstance: DB_PermissionAccessLevel, request?: ExpressRequest) {
+    protected async preUpsertProcessing(dbInstance: DB_PermissionAccessLevel, t?: FirestoreTransaction, request?: ExpressRequest) {
         await ModuleBE_PermissionDomain.queryUnique({_id: dbInstance.domainId});
 
         if (request) {
@@ -154,7 +71,7 @@
             const asyncs = [];
             asyncs.push(...groups.map(async group => {
                 await ModuleBE_PermissionGroup.validateImpl(group);
-                await ModuleBE_PermissionGroup.assertUniqueness(transaction, group);
+                await ModuleBE_PermissionGroup.assertUniqueness(group, transaction);
                 callbackfn(group);
             }));
 
@@ -194,7 +111,6 @@
             unit.__accessLevels = updatedLevels;
         });
     }
->>>>>>> d1a79389
 }
 
 export function checkDuplicateLevelsDomain(levels: DB_PermissionAccessLevel[]) {
