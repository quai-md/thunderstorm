/*
 * Permissions management system, define access level for each of 
 * your server apis, and restrict users by giving them access levels
 *
 * Copyright (C) 2020 Adam van der Kruk aka TacB0sS
 *
 * Licensed under the Apache License, Version 2.0 (the "License");
 * you may not use this file except in compliance with the License.
 * You may obtain a copy of the License at
 *
 *     http://www.apache.org/licenses/LICENSE-2.0
 *
 * Unless required by applicable law or agreed to in writing, software
 * distributed under the License is distributed on an "AS IS" BASIS,
 * WITHOUT WARRANTIES OR CONDITIONS OF ANY KIND, either express or implied.
 * See the License for the specific language governing permissions and
 * limitations under the License.
 */

import {FirestoreTransaction} from '@nu-art/firebase/backend';
import {ApiException, ExpressRequest} from '@nu-art/thunderstorm/backend';
import {auditBy, batchAction, filterDuplicates, filterInstances, removeItemFromArray} from '@nu-art/ts-common';
import {ModuleBE_Account} from '@nu-art/user-account/backend';
import {DB_PermissionGroup, DBDef_PermissionGroup, PredefinedGroup} from '../../shared';
import {Clause_Where} from '@nu-art/firebase';
import {checkDuplicateLevelsDomain, ModuleBE_PermissionAccessLevel} from '../management';
import {ModuleBE_PermissionUserDB} from './ModuleBE_PermissionUserDB';
import {BaseDB_ModuleBE} from '@nu-art/db-api-generator/backend';


export class ModuleBE_PermissionGroup_Class
<<<<<<< HEAD
	extends BaseDB_ModuleBE<DB_PermissionGroup> {

	constructor() {
		super(DBDef_PermissionGroup);
	}

	protected externalFilter(item: DB_PermissionGroup): Clause_Where<DB_PermissionGroup> {
		const {label} = item;
		return {label};
	}

	protected internalFilter(item: DB_PermissionGroup): Clause_Where<DB_PermissionGroup>[] {
		const {label} = item;
		return [{label}];
	}

	protected async assertDeletion(transaction: FirestoreTransaction, dbInstance: DB_PermissionGroup): Promise<void> {
		const groups = await ModuleBE_PermissionUserDB.collection.query({where: {__groupIds: {$ac: dbInstance._id}}});

		if (groups.length) {
			throw new ApiException(403, 'You trying delete group that associated with users, you need delete this group from users first');
		}
	}

	private async setAccessLevels(dbInstance: DB_PermissionGroup) {
		dbInstance.__accessLevels = [];
		const accessLevelIds = dbInstance.accessLevelIds || [];
		if (accessLevelIds.length) {
			const groupLevels = await batchAction(accessLevelIds, 10, (chunked) => {
				return ModuleBE_PermissionAccessLevel.query({where: {_id: {$in: chunked}}});
			});
			checkDuplicateLevelsDomain(groupLevels);
			dbInstance.__accessLevels = groupLevels.map(level => {
				return {domainId: level.domainId, value: level.value};
			});
		}
	}

	async getGroupsByTags(tags: string[]) {
		const groupsByTags = await this.collection.query({where: {tags: {$aca: tags}}});
		if (!groupsByTags)
			return [];
		return groupsByTags;
	}

	async deleteTags(tag: string) {
		const groupsWithTags: DB_PermissionGroup[] | undefined = await this.collection.query({where: {tags: {$aca: [tag]}}});
		if (!groupsWithTags)
			return;
		for (const _group of groupsWithTags) {
			if (!_group.tags)
				continue;
			removeItemFromArray(_group.tags, tag);
			await this.collection.upsert(_group);
		}
	}

	protected async preUpsertProcessing(dbInstance: DB_PermissionGroup, t?: FirestoreTransaction, request?: ExpressRequest) {
		if (request) {
			const account = await ModuleBE_Account.validateSession({}, request);
			dbInstance._audit = auditBy(account.email);
		}

		if (!dbInstance.accessLevelIds)
			return;

		await this.setAccessLevels(dbInstance);
		const filterAccessLevelIds = filterDuplicates(dbInstance.accessLevelIds);
		if (filterAccessLevelIds.length !== dbInstance.accessLevelIds?.length)
			throw new ApiException(422, 'You trying insert duplicate accessLevel id in group');
	}

	getConfig() {
		return this.config;
	}

	upsertPredefinedGroups(projectId: string, projectName: string, predefinedGroups: PredefinedGroup[]) {
		return this.runInTransaction(async (transaction) => {
			const _groups = predefinedGroups.map(group => ({
				_id: group._id,
				label: `${projectName}--${group.key}-${group.label}`
			}));

			const dbGroups = filterInstances(await batchAction(_groups.map(group => group._id), 10, (chunk) => {
				return transaction.query(this.collection, {where: {_id: {$in: chunk}}});
			}));

			//TODO patch the predefined groups, in case app changed the label of the group..
			const groupsToInsert = _groups.filter(group => !dbGroups.find(dbGroup => dbGroup._id === group._id));
			return this.upsertAll(groupsToInsert, transaction);
		});
	}
=======
    extends BaseDB_ModuleBE<DB_PermissionGroup> {

    constructor() {
        super(DBDef_PermissionGroup);
    }

    protected externalFilter(item: DB_PermissionGroup): Clause_Where<DB_PermissionGroup> {
        const {label} = item;
        return {label};
    }

    protected internalFilter(item: DB_PermissionGroup): Clause_Where<DB_PermissionGroup>[] {
        const {label} = item;
        return [{label}];
    }

    protected async assertDeletion(transaction: FirestoreTransaction, dbInstance: DB_PermissionGroup): Promise<void> {
        const groups = await ModuleBE_PermissionUserDB.collection.query({where: {__groupIds: {$ac: dbInstance._id}}});

        if (groups.length) {
            throw new ApiException(403, 'You trying delete group that associated with users, you need delete this group from users first');
        }
    }

    private async setAccessLevels(dbInstance: DB_PermissionGroup) {
        dbInstance.__accessLevels = [];
        const accessLevelIds = dbInstance.accessLevelIds || [];
        if (accessLevelIds.length) {
            const groupLevels = await batchAction(accessLevelIds, 10, (chunked) => {
                return ModuleBE_PermissionAccessLevel.query({where: {_id: {$in: chunked}}});
            });
            checkDuplicateLevelsDomain(groupLevels);
            dbInstance.__accessLevels = groupLevels.map(level => {
                return {domainId: level.domainId, value: level.value};
            });
        }
    }

    async getGroupsByTags(tags: string[]) {
        const groupsByTags = await this.collection.query({where: {tags: {$aca: tags}}});
        if (!groupsByTags)
            return [];
        return groupsByTags;
    }

    async deleteTags(tag: string) {
        const groupsWithTags: DB_PermissionGroup[] | undefined = await this.collection.query({where: {tags: {$aca: [tag]}}});
        if (!groupsWithTags)
            return;
        for (const _group of groupsWithTags) {
            if (!_group.tags)
                continue;
            removeItemFromArray(_group.tags, tag);
            await this.collection.upsert(_group);
        }
    }

    protected async preUpsertProcessing(transaction: FirestoreTransaction, dbInstance: DB_PermissionGroup, request?: ExpressRequest) {
        if (request) {
            const account = await ModuleBE_Account.validateSession({}, request);
            dbInstance._audit = auditBy(account.email);
        }

        if (!dbInstance.accessLevelIds)
            return;

        await this.setAccessLevels(dbInstance);
        const filterAccessLevelIds = filterDuplicates(dbInstance.accessLevelIds);
        if (filterAccessLevelIds.length !== dbInstance.accessLevelIds?.length)
            throw new ApiException(422, 'You trying test-add-data duplicate accessLevel id in group');
    }

    getConfig() {
        return this.config;
    }

    upsertPredefinedGroups(projectId: string, projectName: string, predefinedGroups: PredefinedGroup[]) {
        return this.runInTransaction(async (transaction) => {
            const _groups = predefinedGroups.map(group => ({
                _id: group._id,
                label: `${projectName}--${group.key}-${group.label}`
            }));

            const dbGroups = filterInstances(await batchAction(_groups.map(group => group._id), 10, (chunk) => {
                return transaction.query(this.collection, {where: {_id: {$in: chunk}}});
            }));

            //TODO patch the predefined groups, in case app changed the label of the group..
            const groupsToInsert = _groups.filter(group => !dbGroups.find(dbGroup => dbGroup._id === group._id));
            return this.upsertAll(groupsToInsert, transaction);
        });
    }
>>>>>>> d1a79389

}

export const ModuleBE_PermissionGroup = new ModuleBE_PermissionGroup_Class();<|MERGE_RESOLUTION|>--- conflicted
+++ resolved
@@ -29,100 +29,6 @@
 
 
 export class ModuleBE_PermissionGroup_Class
-<<<<<<< HEAD
-	extends BaseDB_ModuleBE<DB_PermissionGroup> {
-
-	constructor() {
-		super(DBDef_PermissionGroup);
-	}
-
-	protected externalFilter(item: DB_PermissionGroup): Clause_Where<DB_PermissionGroup> {
-		const {label} = item;
-		return {label};
-	}
-
-	protected internalFilter(item: DB_PermissionGroup): Clause_Where<DB_PermissionGroup>[] {
-		const {label} = item;
-		return [{label}];
-	}
-
-	protected async assertDeletion(transaction: FirestoreTransaction, dbInstance: DB_PermissionGroup): Promise<void> {
-		const groups = await ModuleBE_PermissionUserDB.collection.query({where: {__groupIds: {$ac: dbInstance._id}}});
-
-		if (groups.length) {
-			throw new ApiException(403, 'You trying delete group that associated with users, you need delete this group from users first');
-		}
-	}
-
-	private async setAccessLevels(dbInstance: DB_PermissionGroup) {
-		dbInstance.__accessLevels = [];
-		const accessLevelIds = dbInstance.accessLevelIds || [];
-		if (accessLevelIds.length) {
-			const groupLevels = await batchAction(accessLevelIds, 10, (chunked) => {
-				return ModuleBE_PermissionAccessLevel.query({where: {_id: {$in: chunked}}});
-			});
-			checkDuplicateLevelsDomain(groupLevels);
-			dbInstance.__accessLevels = groupLevels.map(level => {
-				return {domainId: level.domainId, value: level.value};
-			});
-		}
-	}
-
-	async getGroupsByTags(tags: string[]) {
-		const groupsByTags = await this.collection.query({where: {tags: {$aca: tags}}});
-		if (!groupsByTags)
-			return [];
-		return groupsByTags;
-	}
-
-	async deleteTags(tag: string) {
-		const groupsWithTags: DB_PermissionGroup[] | undefined = await this.collection.query({where: {tags: {$aca: [tag]}}});
-		if (!groupsWithTags)
-			return;
-		for (const _group of groupsWithTags) {
-			if (!_group.tags)
-				continue;
-			removeItemFromArray(_group.tags, tag);
-			await this.collection.upsert(_group);
-		}
-	}
-
-	protected async preUpsertProcessing(dbInstance: DB_PermissionGroup, t?: FirestoreTransaction, request?: ExpressRequest) {
-		if (request) {
-			const account = await ModuleBE_Account.validateSession({}, request);
-			dbInstance._audit = auditBy(account.email);
-		}
-
-		if (!dbInstance.accessLevelIds)
-			return;
-
-		await this.setAccessLevels(dbInstance);
-		const filterAccessLevelIds = filterDuplicates(dbInstance.accessLevelIds);
-		if (filterAccessLevelIds.length !== dbInstance.accessLevelIds?.length)
-			throw new ApiException(422, 'You trying insert duplicate accessLevel id in group');
-	}
-
-	getConfig() {
-		return this.config;
-	}
-
-	upsertPredefinedGroups(projectId: string, projectName: string, predefinedGroups: PredefinedGroup[]) {
-		return this.runInTransaction(async (transaction) => {
-			const _groups = predefinedGroups.map(group => ({
-				_id: group._id,
-				label: `${projectName}--${group.key}-${group.label}`
-			}));
-
-			const dbGroups = filterInstances(await batchAction(_groups.map(group => group._id), 10, (chunk) => {
-				return transaction.query(this.collection, {where: {_id: {$in: chunk}}});
-			}));
-
-			//TODO patch the predefined groups, in case app changed the label of the group..
-			const groupsToInsert = _groups.filter(group => !dbGroups.find(dbGroup => dbGroup._id === group._id));
-			return this.upsertAll(groupsToInsert, transaction);
-		});
-	}
-=======
     extends BaseDB_ModuleBE<DB_PermissionGroup> {
 
     constructor() {
@@ -180,7 +86,7 @@
         }
     }
 
-    protected async preUpsertProcessing(transaction: FirestoreTransaction, dbInstance: DB_PermissionGroup, request?: ExpressRequest) {
+    protected async preUpsertProcessing(dbInstance: DB_PermissionGroup, t?: FirestoreTransaction, request?: ExpressRequest) {
         if (request) {
             const account = await ModuleBE_Account.validateSession({}, request);
             dbInstance._audit = auditBy(account.email);
@@ -215,7 +121,6 @@
             return this.upsertAll(groupsToInsert, transaction);
         });
     }
->>>>>>> d1a79389
 
 }
 
