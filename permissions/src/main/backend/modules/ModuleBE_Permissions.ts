<<<<<<< HEAD
import {
	_keys,
	BadImplementationException,
	batchActionParallel,
	DBDef,
	dbObjectToId,
	filterInstances,
	flatArray,
	Module,
	PreDB,
	TypedMap
} from '@nu-art/ts-common';
=======
import {_keys, DBDef, dbObjectToId, filterInstances, flatArray, Module, PreDB, TypedMap} from '@nu-art/ts-common';
>>>>>>> 92fa37d2
import {addRoutes, createBodyServerApi, createQueryServerApi, Storm} from '@nu-art/thunderstorm/backend';
import {
	ApiDef_Permissions,
	DB_PermissionAccessLevel,
	DB_PermissionApi,
	DB_PermissionDomain,
	DB_PermissionGroup,
	DB_PermissionProject,
	DB_PermissionUser,
	DBDef_PermissionAccessLevel,
	DBDef_PermissionApi,
	DBDef_PermissionDomain,
	DBDef_PermissionGroup,
	DBDef_PermissionProjects,
	DBDef_PermissionUser,
	Request_ConnectDomainToRoutes
} from '../../shared';
import {ModuleBE_PermissionProject} from './management/ModuleBE_PermissionProject';
import {ModuleBE_PermissionDomain} from './management/ModuleBE_PermissionDomain';
import {ModuleBE_PermissionAccessLevel} from './management/ModuleBE_PermissionAccessLevel';
import {defaultAccessLevels, defaultLevelsRouteLookupWords} from '../../shared/management/access-level/consts';
import {defaultDomains, permissionsAssignName, permissionsDefName} from '../../shared/management/domain/consts';
import {ModuleBE_PermissionGroup} from './assignment/ModuleBE_PermissionGroup';
import {ModuleBE_PermissionUserDB} from './assignment/ModuleBE_PermissionUserDB';
import {CollectSessionData, MemKey_AccountId} from '@nu-art/user-account/backend';
import {ModuleBE_PermissionApi} from './management/ModuleBE_PermissionApi';
import {SessionData_Permissions} from '../../shared/types';
import {_EmptyQuery} from '@nu-art/firebase';


const defaultDomainDbDefMap: { [k: string]: DBDef<any, any>[] } = {
	[permissionsDefName]: [DBDef_PermissionProjects, DBDef_PermissionDomain, DBDef_PermissionApi, DBDef_PermissionAccessLevel],
	[permissionsAssignName]: [DBDef_PermissionGroup, DBDef_PermissionUser],
};

class ModuleBE_Permissions_Class
	extends Module
	implements CollectSessionData<SessionData_Permissions> {

	async __collectSessionData(accountId: string): Promise<SessionData_Permissions> {
		const user = await ModuleBE_PermissionUserDB.query.uniqueWhere({accountId});
		const permissionMap: TypedMap<number> = {};
		const groupIds = user.groups.map(g => g.groupId);
		const groups = filterInstances(await ModuleBE_PermissionGroup.query.all(groupIds));
		const levelMaps = filterInstances(groups.map(i => i._levelsMap));
		levelMaps.forEach(levelMap => {
			_keys(levelMap).forEach(domainId => {
				if (!permissionMap[domainId])
					permissionMap[domainId] = 0;

				if (levelMap[domainId] > permissionMap[domainId])
					permissionMap[domainId] = levelMap[domainId];
			});
		});

		return {key: 'permissions', value: permissionMap};
	}

	protected init() {
		super.init();

		addRoutes([
			createQueryServerApi(ApiDef_Permissions.v1.createProject, this.createProject),
			createBodyServerApi(ApiDef_Permissions.v1.connectDomainToRoutes, this.connectDomainToRoutes)
		]);
	}

	createProject = async () => {
		const existingProject = await ModuleBE_PermissionProject.query.custom({limit: 1});
		if (existingProject.length > 0)
			throw new BadImplementationException(`There are already ${existingProject.length} projects in the system.. there should be only 1`);

		//Create New Project
		const project = await ModuleBE_PermissionProject.create.item({name: 'New Project'} as PreDB<DB_PermissionProject>);
		// Create Project Structure & Super Admin
		const {domains, levels} = await this.createProjectStructure(project);
		// Create Project Routes
		await this.createProjectRoutes(project, domains, levels);
	};

	private createProjectStructure = async (project: DB_PermissionProject): Promise<{ domains: DB_PermissionDomain[], levels: DB_PermissionAccessLevel[] }> => {
		//Create initial domains
		const domains = await ModuleBE_PermissionDomain.create.all(defaultDomains.map(i => ({...i, projectId: project._id})));

		//Create initial access levels
		const levels = await ModuleBE_PermissionAccessLevel.create.all(flatArray(domains.map(domain => {
			return defaultAccessLevels.map(level => ({...level, domainId: domain._id}));
		})));

		//Create super-admin permission group
		const group = await ModuleBE_PermissionGroup.create.item({
			label: 'Super Admin',
			accessLevelIds: levels.filter(i => i.name === 'Admin').map(dbObjectToId)
		} as PreDB<DB_PermissionGroup>);

		const triggeringAccountId = MemKey_AccountId.get();

		let user = (await ModuleBE_PermissionUserDB.query.custom({where: {accountId: triggeringAccountId}}))?.[0];
		if (!user) {
			user = await ModuleBE_PermissionUserDB.create.item({
					accountId: triggeringAccountId,
					groups: [{groupId: group._id}]
				} as PreDB<DB_PermissionUser>
			);
		} else {
			if (!user.groups)
				user.groups = [];
			user.groups.push({groupId: group._id});
			await ModuleBE_PermissionUserDB.set.item(user);
		}
		return {domains, levels};
	};

	private createProjectRoutes = async (project: DB_PermissionProject, domains: DB_PermissionDomain[], levels: DB_PermissionAccessLevel[]) => {
		const allRoutes = Storm.getInstance().getRoutes();

		//Map out apis
		const apis: Omit<PreDB<DB_PermissionApi>, '_auditorId'>[] = allRoutes.map(route => {
			return {
				projectId: project._id,
				path: route.path,
			};
		}).filter(i => i.path !== '*');

		//Connect default domain access levels to correct apis
		_keys(defaultDomainDbDefMap).forEach(namespace => {
			const domain = domains.find(i => i.namespace === namespace)!;
			const relevantLevels = levels.filter(i => i.domainId === domain._id);
			const relevantApis = apis.filter(i => defaultDomainDbDefMap[namespace].some(dbDef => i.path.includes(dbDef.dbName)));

			relevantLevels.forEach(level => {
				const lookupWords = defaultLevelsRouteLookupWords[level.name];
				if (!lookupWords)
					return;

				relevantApis.filter(i => lookupWords.some(word => i.path.includes(word)))
					.forEach(api => {
						if (!api.accessLevelIds)
							api.accessLevelIds = [];
						api.accessLevelIds.push(level._id);
					});
			});
		});

		await ModuleBE_PermissionApi.create.all(apis as PreDB<DB_PermissionApi>[]);
	};

	private connectDomainToRoutes = async (data: Request_ConnectDomainToRoutes) => {
		const accessLevels = await ModuleBE_PermissionAccessLevel.query.custom({where: {domainId: data.domainId}});
		const apis = (await ModuleBE_PermissionApi.query.custom(_EmptyQuery)).filter(i => i.path.includes(data.dbName));

		accessLevels.forEach(level => {
			const lookupWords = defaultLevelsRouteLookupWords[level.name];
			if (!lookupWords)
				return;

			apis.filter(i => lookupWords.some(word => i.path.includes(word)))
				.forEach(api => {
					if (api.accessLevelIds?.find(i => i === level._id))
						return;

					if (!api.accessLevelIds)
						api.accessLevelIds = [];

					api.accessLevelIds.push(level._id);
				});
		});

		await ModuleBE_PermissionApi.set.all(apis);
	};
}

export const ModuleBE_Permissions = new ModuleBE_Permissions_Class();<|MERGE_RESOLUTION|>--- conflicted
+++ resolved
@@ -1,19 +1,4 @@
-<<<<<<< HEAD
-import {
-	_keys,
-	BadImplementationException,
-	batchActionParallel,
-	DBDef,
-	dbObjectToId,
-	filterInstances,
-	flatArray,
-	Module,
-	PreDB,
-	TypedMap
-} from '@nu-art/ts-common';
-=======
-import {_keys, DBDef, dbObjectToId, filterInstances, flatArray, Module, PreDB, TypedMap} from '@nu-art/ts-common';
->>>>>>> 92fa37d2
+import {_keys, BadImplementationException, DBDef, dbObjectToId, filterInstances, flatArray, Module, PreDB, TypedMap} from '@nu-art/ts-common';
 import {addRoutes, createBodyServerApi, createQueryServerApi, Storm} from '@nu-art/thunderstorm/backend';
 import {
 	ApiDef_Permissions,
