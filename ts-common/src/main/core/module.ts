/*
 * ts-common is the basic building blocks of our typescript projects
 *
 * Copyright (C) 2020 Adam van der Kruk aka TacB0sS
 *
 * Licensed under the Apache License, Version 2.0 (the "License");
 * you may not use this file except in compliance with the License.
 * You may obtain a copy of the License at
 *
 *     http://www.apache.org/licenses/LICENSE-2.0
 *
 * Unless required by applicable law or agreed to in writing, software
 * distributed under the License is distributed on an "AS IS" BASIS,
 * WITHOUT WARRANTIES OR CONDITIONS OF ANY KIND, either express or implied.
 * See the License for the specific language governing permissions and
 * limitations under the License.
 */

/**
 * Created by tacb0ss on 08/07/2018.
 */


import {ModuleManager} from "./module-manager";
import {BadImplementationException} from "./exceptions";
import {merge} from "../utils/merge-tools";
import {Logger} from "./logger/Logger";
import {
	_clearTimeout,
	_setTimeout,
	TimerHandler,
	ValidatorTypeResolver
} from "..";

export abstract class Module<Config = any>
	extends Logger {

	private name: string;
	protected readonly manager!: ModuleManager;
	protected readonly initiated = false;
	protected readonly config: Config = {} as Config;
	protected readonly configValidator?: ValidatorTypeResolver<Config>;
	private timeoutMap: { [k: string]: number } = {};

	// noinspection TypeScriptAbstractClassConstructorCanBeMadeProtected
	constructor(tag?: string) {
		super(tag);
		this.name = this.constructor["name"];
		if (!this.name.endsWith("_Class"))
			throw new BadImplementationException("Module class MUST end with '_Class' e.g. MyModule_Class");

		this.name = this.name.replace("_Class", "");
	}

<<<<<<< HEAD
	public throttle(handler: TimerHandler, key: string, ms = 0) {
=======
	debounce(handler: TimerHandler, key: string, ms = 0) {
>>>>>>> 78e489fc
		_clearTimeout(this.timeoutMap[key]);
		this.timeoutMap[key] = _setTimeout(handler, ms);
	}

	throttle(handler: TimerHandler, key: string, ms = 0) {
		if (this.timeoutMap[key])
			return;
		this.timeoutMap[key] = _setTimeout(() => {
			handler();
			delete this.timeoutMap[key];
		}, ms);
	}

	public setConfigValidator(validator: ValidatorTypeResolver<Config>) {
		// @ts-ignore
		this.configValidator = validator;
	}

	public setDefaultConfig(config: Partial<Config>) {
		// @ts-ignore
		this.config = config;
	}

	public getName(): string {
		return this.name;
	}

	public setName(name: string): void {
		this.name = name;
	}

	private setConfig(config: Config): void {
		// @ts-ignore
		this.config = this.config ? merge(this.config, config || {}) : config;
	}

	private setManager(manager: ModuleManager): void {
		// @ts-ignore
		this.manager = manager;
	}

	protected runAsync = (label: string, toCall: () => Promise<any>) => {
		setTimeout(() => {
			this.logDebug(`Running async: ${label}`);
			new Promise(toCall)
				.then(() => {
					this.logDebug(`Async call completed: ${label}`);
				})
				.catch(reason => this.logError(`Async call error: ${label}`, reason));
		}, 0);
	};

	protected init(): void {
		// ignorance is bliss
	}

	protected validate(): void {
		// ignorance is bliss
	}
}<|MERGE_RESOLUTION|>--- conflicted
+++ resolved
@@ -52,16 +52,12 @@
 		this.name = this.name.replace("_Class", "");
 	}
 
-<<<<<<< HEAD
-	public throttle(handler: TimerHandler, key: string, ms = 0) {
-=======
-	debounce(handler: TimerHandler, key: string, ms = 0) {
->>>>>>> 78e489fc
+	public debounce(handler: TimerHandler, key: string, ms = 0) {
 		_clearTimeout(this.timeoutMap[key]);
 		this.timeoutMap[key] = _setTimeout(handler, ms);
 	}
 
-	throttle(handler: TimerHandler, key: string, ms = 0) {
+	public throttle(handler: TimerHandler, key: string, ms = 0) {
 		if (this.timeoutMap[key])
 			return;
 		this.timeoutMap[key] = _setTimeout(() => {
