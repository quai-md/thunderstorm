/*
 * ts-common is the basic building blocks of our typescript projects
 *
 * Copyright (C) 2020 Adam van der Kruk aka TacB0sS
 *
 * Licensed under the Apache License, Version 2.0 (the "License");
 * you may not use this file except in compliance with the License.
 * You may obtain a copy of the License at
 *
 *     http://www.apache.org/licenses/LICENSE-2.0
 *
 * Unless required by applicable law or agreed to in writing, software
 * distributed under the License is distributed on an "AS IS" BASIS,
 * WITHOUT WARRANTIES OR CONDITIONS OF ANY KIND, either express or implied.
 * See the License for the specific language governing permissions and
 * limitations under the License.
 */

import {
	BadImplementationException,
	CustomException
} from "../core/exceptions";
import {__stringify,} from "../utils/tools";
import {_keys} from "../utils/object-tools";
import {
	ArrayType,
	AuditBy,
	ObjectTS,
	RangeTimestamp
} from "../utils/types";
import {
	currentTimeMillies,
	Day
} from "..";

/*
 * ts-common is the basic building blocks of
 * all my typescript projects
 *
 * Copyright (C) 2018  Adam van der Kruk aka TacB0sS
 *
 * Licensed under the Apache License, Version 2.0 (the "License");
 * you may not use this file except in compliance with the License.
 * You may obtain a copy of the License at
 *
 *     http://www.apache.org/licenses/LICENSE-2.0
 *
 * Unless required by applicable law or agreed to in writing, software
 * distributed under the License is distributed on an "AS IS" BASIS,
 * WITHOUT WARRANTIES OR CONDITIONS OF ANY KIND, either express or implied.
 * See the License for the specific language governing permissions and
 * limitations under the License.
 */
export type ValidatorTypeResolver<K> =
	K extends any[] ? Validator<K> :
		K extends object ? TypeValidator<K> | Validator<K> :
			Validator<K>;

export type Validator<P> = undefined | ((path: string, p?: P) => void);
export type TypeValidator<T extends ObjectTS> = { [P in keyof T]: ValidatorTypeResolver<T[P]> };

export class ValidationException
	extends CustomException {
	public path: string;
	public input?: string;

	constructor(debugMessage: string, path: string, input?: any) {
		super(ValidationException, debugMessage);
		this.path = path;
		this.input = input;
	}
}

const assertMandatory = (mandatory: boolean, path: string, input?: any) => {
	if (input !== undefined && input !== null)
		return;

	if (mandatory)
		throw new ValidationException(`Missing mandatory field: ${path}\n`, path, input);
};

export const tsValidateExists = (mandatory = true): Validator<any> => {
	return (path: string, input?: any) => {
		assertMandatory(mandatory, path, input);
	};
};

export const tsValidateObjectValues = <V, T = { [k: string]: V }>(validator: ValidatorTypeResolver<V>, mandatory = true): Validator<T> =>
	(path: string, input?: T) => {
		assertMandatory(mandatory, path, input);
		if (!input)
			return;


		for (const key of _keys(input)) {
			const inputValue = input[key];
			if (typeof inputValue === "object") {
				const objectValidator = tsValidateObjectValues(validator, mandatory);
				if (!objectValidator)
					return;

				return objectValidator(`${path}/${key}`, inputValue as unknown as { [k: string]: V });
			}

			tsValidate(inputValue as unknown as V, validator, `${path}/${key}`);
		}
	};

export const tsValidateArray = <T extends any[], I = ArrayType<T>>(validator: ValidatorTypeResolver<I>, mandatory = true): Validator<I[]> =>
	(path, input?: I[]) => {
		assertMandatory(mandatory, path, input);
		if (!input)
			return;

		const _input = input as unknown as I[];
		for (let i = 0; i < _input.length; i++) {
			tsValidate(_input[i], validator, `${path}/${i}`);
		}
	};

export const tsValidateRegexp = (regexp: RegExp, mandatory = true): Validator<string> => {
	return (path: string, input?: string) => {
		assertMandatory(mandatory, path, input);
		if (!input)
			return;

		if (regexp.test(input))
			return;

		throw new ValidationException(`Input is not valid:\n  input: ${input}\n  regexp: ${regexp}\n`, path, input);
	};
};

export const tsValidateNumber = (mandatory = true): Validator<number> => {
	return (path: string, input?: number) => {
		assertMandatory(mandatory, path, input);
		if (!input)
			return;

		// noinspection SuspiciousTypeOfGuard
		if (typeof input === "number")
			return;

		throw new ValidationException(`input is not a number! \nvalue: ${input}\ntype: ${typeof input}`, path, input);
	};
};

export const tsValidateBoolean = (mandatory = true): Validator<boolean> => {
	return (path: string, input?: boolean) => {
		assertMandatory(mandatory, path, input);
		if (!input)
			return;

		// noinspection SuspiciousTypeOfGuard
		if (typeof input === "boolean")
			return;

		throw new ValidationException(`input is not a boolean! \nvalue: ${input}\ntype: ${typeof input}`, path, input);
	};
};

export const tsValidateValue = (values: string[], mandatory = true): Validator<string> => {
	return (path: string, input?: string) => {
		assertMandatory(mandatory, path, input);
		if (!input)
			return;

		if (values.includes(input))
			return;

		throw new ValidationException(`Input is not valid:\n  input: ${input}\n  options: ${__stringify(values)}\n`, path, input);
	};
};

export const tsValidateRange = (ranges: [number, number][], mandatory = true): Validator<number> => {
	return (path: string, input?: number) => {
		assertMandatory(mandatory, path, input);
		if (!input)
			return;

		for (const range of ranges) {
			if (range[0] <= input && input <= range[1])
				return;
		}

		throw new ValidationException(`Input is not valid:\n  input: ${input}\n  regexp: ${__stringify(ranges)}\n`, path, input);
	};
};


export const tsValidate = <T extends any>(instance: T, _validator: ValidatorTypeResolver<T>, path = "") => {
	if (!_validator)
		return;

	if (typeof _validator === "function") {
		const validator = _validator as Validator<T>;
		if (!validator)
			return;

		return validator(`${path}`, instance);
	}

	if (typeof _validator === "object") {
		if (!instance && _validator)
			throw new BadImplementationException(
				`Unexpect object at '${path}'\nif you want to ignore the validation of this object,\n add the following to your validator:\n {\n  ...\n  ${path}: undefined\n  ...\n}\n`);

		const __validator = _validator as TypeValidator<object>;
		tsValidateObject(__validator, instance, path);
	}
};

export const tsValidateObject = <T>(__validator: TypeValidator<object>, instance: T, path = "") => {
	const validatorKeys = _keys(__validator);
	const instanceKeys = Object.keys(instance as unknown as object);

	for (const key of instanceKeys) {
		// @ts-ignore
		if (!validatorKeys.includes(key))
			throw new BadImplementationException(
				`Unexpect key '${path}${key}'\nif you want to ignore the validation of this property,\n add the following to your validator:\n {\n  ...\n  ${key}: undefined\n  ...\n}\n`);
	}

	for (const key of validatorKeys) {
		const value: T[keyof T] = instance[key];
		const validator = __validator[key];
		tsValidate(value, validator, `${path}/${key}`);
	}
};

export const tsValidateTimestamp = (time: number, range = {min: currentTimeMillies() - 1000 * Day, max: currentTimeMillies() + 1000 * Day}): boolean => {
	return time >= range.min && time <= range.max;
};

<<<<<<< HEAD
export const tsValidateAudit = (range?: RangeTimestamp) => (_path: string, audit?: AuditBy) => {
	if (!audit || !tsValidateTimestamp(audit.auditAt.timestamp, range))
		throw new ValidationException('Time is not proper', _path, audit);
};
=======
export const auditValidator = (range?: RangeTimestamp) => (_path: string, audit?: AuditBy) => {
	timestampValidator(range)(_path,audit?.auditAt?.timestamp)
};

export const timestampValidator = (range?: RangeTimestamp) => (_path: string, timestamp?: number) => {
	if (!timestamp || !isTimestampValid(timestamp, range))
		throw new ValidationException('Time is not proper', _path, timestamp);
}
>>>>>>> 2035b56e
<|MERGE_RESOLUTION|>--- conflicted
+++ resolved
@@ -28,10 +28,6 @@
 	ObjectTS,
 	RangeTimestamp
 } from "../utils/types";
-import {
-	currentTimeMillies,
-	Day
-} from "..";
 
 /*
  * ts-common is the basic building blocks of
@@ -228,22 +224,6 @@
 	}
 };
 
-export const tsValidateTimestamp = (time: number, range = {min: currentTimeMillies() - 1000 * Day, max: currentTimeMillies() + 1000 * Day}): boolean => {
-	return time >= range.min && time <= range.max;
-};
-
-<<<<<<< HEAD
 export const tsValidateAudit = (range?: RangeTimestamp) => (_path: string, audit?: AuditBy) => {
-	if (!audit || !tsValidateTimestamp(audit.auditAt.timestamp, range))
-		throw new ValidationException('Time is not proper', _path, audit);
-};
-=======
-export const auditValidator = (range?: RangeTimestamp) => (_path: string, audit?: AuditBy) => {
-	timestampValidator(range)(_path,audit?.auditAt?.timestamp)
-};
-
-export const timestampValidator = (range?: RangeTimestamp) => (_path: string, timestamp?: number) => {
-	if (!timestamp || !isTimestampValid(timestamp, range))
-		throw new ValidationException('Time is not proper', _path, timestamp);
-}
->>>>>>> 2035b56e
+	tsValidateRange([[0, Number.MAX_VALUE]], true)?.(_path, audit?.auditAt?.timestamp);
+};