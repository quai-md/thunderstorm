--- conflicted
+++ resolved
@@ -68,17 +68,13 @@
 		this.execute();
 	}
 
-	ignore = (params: any) => {
+	ignore = () => {
 	};
 
 	execute() {
 		if (this.queue.length === 0 && this.running === 0) {
 			this.onQueueEmpty && this.onQueueEmpty();
-<<<<<<< HEAD
 			return this.finalResolve?.();
-=======
-			return;
->>>>>>> 23c4a840
 		}
 
 		for (let i = 0; this.running < this.parallelCount && i < this.queue.length; i++) {
