--- conflicted
+++ resolved
@@ -45,17 +45,13 @@
 	}
 
 	addItem<T>(toExecute: () => Promise<T>, onCompleted?: (output: T) => void, onError?: (error: Error) => void) {
-<<<<<<< HEAD
-		addItemToArray(this.queue, async (resolve: () => void) => {
-=======
 		this.addItemImpl(toExecute.bind(this),onCompleted?.bind(this),onError?.bind(this));
 
 		this.execute();
 	}
 
 	addItemImpl<T>(toExecute: () => Promise<T>, onCompleted?: (output: T) => void, onError?: (error: Error) => void) {
-		addItemToArray(this.queue, async () => {
->>>>>>> 48257be1
+		addItemToArray(this.queue, async (resolve: () => void) => {
 			this.running++;
 			try {
 				const output: T = await toExecute();
@@ -79,15 +75,8 @@
 	};
 
 	execute() {
-<<<<<<< HEAD
-		if (this.queue.length === 0 && this.running === 0) {
-			this.onQueueEmpty && this.onQueueEmpty();
-			return;
-		}
-=======
 		if (this.queue.length === 0 && this.running === 0)
 			return this.onQueueEmpty && this.onQueueEmpty();
->>>>>>> 48257be1
 
 		for (let i = 0; this.running < this.parallelCount && i < this.queue.length; i++) {
 			const toExecute = this.queue[0];
