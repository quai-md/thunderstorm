/*
 * ts-common is the basic building blocks of our typescript projects
 *
 * Copyright (C) 2020 Adam van der Kruk aka TacB0sS
 *
 * Licensed under the Apache License, Version 2.0 (the "License");
 * you may not use this file except in compliance with the License.
 * You may obtain a copy of the License at
 *
 *     http://www.apache.org/licenses/LICENSE-2.0
 *
 * Unless required by applicable law or agreed to in writing, software
 * distributed under the License is distributed on an "AS IS" BASIS,
 * WITHOUT WARRANTIES OR CONDITIONS OF ANY KIND, either express or implied.
 * See the License for the specific language governing permissions and
 * limitations under the License.
 */

import {_keys} from './object-tools';
import {TS_Object} from './types';


export function regexpCase(value: string, reg: string) {
	return value.match(new RegExp(reg)) || {input: undefined};
}

export function createFilterPattern(rawFilter?: string) {
	let filter = rawFilter || '';
	filter = filter.trim();
	filter = filter.replace(/\s+/, ' ');
	filter = filter.replace(new RegExp('(.)', 'g'), '.*?$1');
	filter.length === 0 ? filter = '.*?' : filter += '.*';
	return filter;
}

export function calculateJsonSizeMb(data: TS_Object) {
	const number = JSON.stringify(data).length / 1024 / 1024;
	return Math.round(number * 100) / 100;
}

export function __stringify<T extends object | string>(obj?: T, pretty?: boolean | (keyof T)[]): string {
	if (!obj)
		return '';

	if (typeof obj === 'string')
		return obj;

	if (Array.isArray(pretty))
<<<<<<< HEAD
		return `${_keys(obj).reduce((carry: string, key: keyof T, idx: number) => {
			return carry + `  ${key as string}: ${__stringify(obj[key], pretty.includes(key))}${idx !== _keys(obj).length - 1 && ',\n'}`;
=======
		return `${_keys(obj as object).reduce((carry: string, key: keyof T, idx: number) => {
			return carry + `  ${String(key)}: ${__stringify(obj[key] as unknown as object, pretty.includes(key))}${idx !== _keys(obj).length - 1 && ',\n'}`;
>>>>>>> a767b705
		}, `{\n`)}\n}`;

	if (pretty)
		return JSON.stringify(obj, null, 2);

	return JSON.stringify(obj);
}

export const EmptyObject = Object.freeze({});
export const EmptyArray = Object.freeze([]);<|MERGE_RESOLUTION|>--- conflicted
+++ resolved
@@ -46,13 +46,8 @@
 		return obj;
 
 	if (Array.isArray(pretty))
-<<<<<<< HEAD
-		return `${_keys(obj).reduce((carry: string, key: keyof T, idx: number) => {
-			return carry + `  ${key as string}: ${__stringify(obj[key], pretty.includes(key))}${idx !== _keys(obj).length - 1 && ',\n'}`;
-=======
 		return `${_keys(obj as object).reduce((carry: string, key: keyof T, idx: number) => {
 			return carry + `  ${String(key)}: ${__stringify(obj[key] as unknown as object, pretty.includes(key))}${idx !== _keys(obj).length - 1 && ',\n'}`;
->>>>>>> a767b705
 		}, `{\n`)}\n}`;
 
 	if (pretty)
