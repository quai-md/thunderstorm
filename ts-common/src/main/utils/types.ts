/*
 * ts-common is the basic building blocks of our typescript projects
 *
 * Copyright (C) 2020 Adam van der Kruk aka TacB0sS
 *
 * Licensed under the Apache License, Version 2.0 (the "License");
 * you may not use this file except in compliance with the License.
 * You may obtain a copy of the License at
 *
 *     http://www.apache.org/licenses/LICENSE-2.0
 *
 * Unless required by applicable law or agreed to in writing, software
 * distributed under the License is distributed on an "AS IS" BASIS,
 * WITHOUT WARRANTIES OR CONDITIONS OF ANY KIND, either express or implied.
 * See the License for the specific language governing permissions and
 * limitations under the License.
 */

import {Default_UniqueKey} from '../db/types';


export type CustomOptional<T, K> = {
	[P in keyof T]?: K
};

export type Subset<T> = {
	[P in keyof T]: T[P];
};

/**
 * Utility type for creating a subset of keys (`AllKeys`) based on whether the corresponding value types in a mapping object (`Mapper`) extend a certain type (`ExpectedType`).
 *
 * @typeParam AllKeys - Represents all possible keys. Must be a string, a number, or a union of string and/or number literals.
 * @typeParam Mapper - Represents a mapping object. Must be an object type with keys that are a subset of AllKeys and values of any type.
 * @typeParam ExpectedType - Represents the type that the values in the Mapper object should extend.
 *
 * @example
 * type Keys = 'a' | 'b' | 'c' | 'd';
 * type MyMapper = { a: number, b: string, c: boolean, d: number };
 * type MySubsetKeys = SubsetKeys<Keys, MyMapper, number>; // 'a' | 'd'
 */
export type SubsetKeys<AllKeys extends string | number | symbol, Mapper extends { [K in AllKeys]: any }, ExpectedType> = { [K in AllKeys]: Mapper[K] extends ExpectedType ? K : never }[AllKeys];

/**
 * Utility type to generate a new type `T` where only the properties with keys listed in `Keys` are included.
 * The resulting type will be a new object type with a subset of the properties from the original `T`.
 *
 * @typeParam T - The type from which the subset will be generated.
 * @typeParam Keys - A set of keys from `T` which will be included in the new subset type.
 *
 * @example
 * type MyType = { a: number, b: string, c: boolean, d: number };
 * type MySubset = SubsetByKeys<MyType, 'a' | 'd'>; // { a: number, d: number }
 */
export type SubsetObjectByKeys<T, Keys extends keyof T> = {
	[K in Keys]: T[K];
};

/**
 * Utility type to generate a subset of keys from a type `T` where the corresponding value type extends `ExpectedType`.
 * It uses the `SubsetKeys` to get the subset of keys and `SubsetByKeys` to create a new type with only the properties that have those keys.
 *
 * @typeParam T - The type from which the subset of keys will be generated.
 * @typeParam ExpectedType - The type that the values in `T` should extend.
 *
 * @example
 * type MyType = { a: number, b: string, c: boolean, d: number };
 * type MySubset = SubsetByValueType<MyType, number> // { a: number, d: number }
 */
export type SubsetObjectByValue<T, ExpectedType> = SubsetObjectByKeys<T, SubsetKeys<keyof T, T, ExpectedType>>;

export type OptionalKeys<T extends TS_Object> = Exclude<{ [K in keyof T]: T extends Record<K, T[K]> ? never : K }[keyof T], undefined>
export type MandatoryKeys<T extends TS_Object, V extends any = any> = Exclude<{ [K in keyof T]: T extends Record<K, T[K]> ? (T[K] extends V ? K : never) : never }[keyof T], undefined>

export type RequireOptionals<T extends TS_Object, Keys extends OptionalKeys<T> = OptionalKeys<T>> =
	Pick<T, Exclude<keyof T, Keys>>
	& { [K in Keys]-?: Required<Pick<T, K>> & Partial<Pick<T, Exclude<Keys, K>>> }[Keys]

export type RequireOneOptional<T extends TS_Object, Keys extends OptionalKeys<T> = OptionalKeys<T>> =
	Pick<T, Exclude<keyof T, Keys>>
	& { [K in Keys]-?: Required<Pick<T, K>> & Partial<Record<Exclude<Keys, K>, undefined>> }[Keys]

export type RequireAtLeastOne<T, Keys extends keyof T = keyof T> =
	Pick<T, Exclude<keyof T, Keys>>
	& {
	[K in Keys]-?: Required<Pick<T, K>> & Partial<Pick<T, Exclude<Keys, K>>>
}[Keys]

export type RequireOnlyOne<T, Keys extends keyof T = keyof T> =
	Pick<T, Exclude<keyof T, Keys>>
	& {
	[K in Keys]-?:
	Required<Pick<T, K>>
	& Partial<Record<Exclude<Keys, K>, undefined>>
}[Keys]

export type Constructor<T> = new (...args: any) => T
export type ArrayType<T extends any[]> = T extends (infer I)[] ? I : never;
export type NestedArrayType<T extends any[]> =
	T extends (infer I)[] ? I extends any[] ?
		NestedArrayType<I> : I : never;

export type PartialProperties<T, K extends keyof T> = Omit<T, K> & Partial<Pick<T, K>>

export type KeyValue = TypedKeyValue<string, string>;
export type TypedKeyValue<KeyType, ValueType> = { key: KeyType, value: ValueType };

export type Identity = { id: string };

export type StringMap = { [s: string]: string };

export type TS_Object = { [s: string]: any };

export type TypedMap<ValueType> = { [s: string]: ValueType };

export type TypedMapValue<T extends TS_Object, ValueType> = { [P in keyof T]: ValueType };

export type AtLeast<T, K extends keyof T> = Partial<T> & Pick<T, K>

export type DB_BaseObject = {
	_id: string;
}
export type DB_Object = DB_BaseObject & {
	_v?: string
	_originDocId?: UniqueId;
	__hardDelete?: boolean;
	__created: number;
	__updated: number;
}

export type UniqueId = string;

export type PreDB<T extends DB_Object, K extends keyof T = never> = PartialProperties<T, keyof DB_Object | K>;
export type OmitDBObject<T extends DB_Object> = Omit<T, keyof DB_Object>;

export type IndexKeys<T extends Object, Ks extends keyof T> = { [K in Ks]: T[K] };
export type UniqueParam<Type extends DB_Object, Ks extends keyof PreDB<Type> = Default_UniqueKey> =
	UniqueId
	| IndexKeys<Type, Ks>;

export type Draftable = { _isDraft: boolean };
export type ResolvableContent<T> = T | (() => T);

export type Auditable = {
	_audit?: AuditBy;
};

export type AuditBy = {
	comment?: string;
	auditBy: string;
	auditAt: Timestamp;
};

export type AuditableV2 = {
	_auditorId: string;
}

export type Timestamp = {
	timestamp: number;
	pretty: string;
	timezone?: string;
};

export type FunctionKeys<T> = { [K in keyof T]: T[K] extends (...args: any) => any ? K : never }[keyof T];

export const Void = (() => {
})();

export type PackageJson = {
	version: string;
	name: string;
};

export type DeflatePromise<T> = T extends Promise<infer A> ? A : T

export type ReturnPromiseType<T extends (...args: any) => any> = T extends (...args: any) => infer R ? DeflatePromise<R> : never;

export type RangeTimestamp = {
	min: number;
	max: number;
};

export type ValidReturnValue = string | number | object;

export type NarrowArray<Default, T1, T2, T3, T4, T5, T6> =
	T6 extends ValidReturnValue ? [T1, T2, T3, T4, T5, T6] :
		T5 extends ValidReturnValue ? [T1, T2, T3, T4, T5] :
			T4 extends ValidReturnValue ? [T1, T2, T3, T4] :
				T3 extends ValidReturnValue ? [T1, T2, T3] :
					T2 extends ValidReturnValue ? [T1, T2] :
						T1 extends ValidReturnValue ? [T1] : Default

export type MergeTypes<T extends unknown[]> =
	T extends [a: infer A, ...rest: infer R] ? A & MergeTypes<R> : {};

export type UnionToIntersection<U> =
	(U extends any ? (k: U) => void : never) extends ((k: infer I) => void) ? I : never

export type NonEmptyArray<T> = [T, ...T[]];

export type AssetValueType<T, K extends keyof T, Ex> = T[K] extends Ex ? K : never

<<<<<<< HEAD
=======
export type RecursiveOmit<T, OmitKey extends keyof any> = {
	[K in Exclude<keyof T, OmitKey>]: T[K] extends object ? RecursiveOmit<T[K], OmitKey> : T[K];
};

>>>>>>> bc5723f9
/**
 * Constructs a union of string paths representing the properties and nested properties of an object type.
 *
 * @typeParam ObjectType - The object type to analyze.
 *
 * @example
 * // Simple Example: Analyzing a flat object
 * type Person = { name: string; age: number };
 * type PersonPaths = DotNotation<Person>; // 'name' | 'age'
 *
 * @example
 * // Nested Example: Analyzing an object with nested properties
 * type User = { name: string; address: { city: string; zip: string } };
 * type UserPaths = DotNotation<User>; // 'name' | 'address' | 'address.city' | 'address.zip'
 *
 * @example
 * // Complex Example: Analyzing an object with multiple levels of nesting
 * type Profile = { name: string; contacts: { email: { primary: string; secondary: string } } };
 * type ProfilePaths = DotNotation<Profile>; // 'name' | 'contacts' | 'contacts.email' | 'contacts.email.primary' | 'contacts.email.secondary'
 */
export type DotNotation<T> = T extends object
	? {
		[K in keyof T]: K extends string
<<<<<<< HEAD
			? `${K & string}` | `${K & string}.${DotNotation<T[K]>}`
=======
			? T[K] extends object
				? `${K & string}` | `${K & string}.${DotNotation<T[K]>}`
				: `${K & string}`
>>>>>>> bc5723f9
			: never;
	}[keyof T]
	: '';

/**
 * Replaces the type of nested property within an object, based on a specified path.
 *
 * @typeParam ObjectType - The original object type.
 * @typeParam PropertyPath - The path to the property to replace, expressed as a dot-notation string.
 * @typeParam NewValueType - The new type to replace the old type with.
 *
 * @example
 * // Simple Example: Replace the 'age' property with a string
 * type Person = { name: string; age: number };
 * type NewPerson = ManipulateInnerPropValue<Person, 'age', string>;
 * // Result: { name: string; age: string }
 *
 * @example
 * // Nested Example: Replace the 'address.city' property with a number
 * type User = { name: string; address: { city: string; zip: string } };
 * type NewUser = ManipulateInnerPropValue<User, 'address.city', number>;
 * // Result: { name: string; address: { city: number; zip: string } }
 *
 * @example
 * // Complex Example: Replace the 'contacts.email.primary' property with a boolean
 * type Profile = { name: string; contacts: { email: { primary: string; secondary: string } } };
 * type NewProfile = ManipulateInnerPropValue<Profile, 'contacts.email.primary', boolean>;
 * // Result: { name: string; contacts: { email: { primary: boolean; secondary: string } } }
 */
export type ManipulateInnerPropValue<ObjectType, PropertyPath extends DotNotation<ObjectType>, NewValueType> =
	PropertyPath extends `${infer Key}.${infer Rest}`
		? Key extends keyof ObjectType
			? { [Prop in keyof ObjectType]: Prop extends Key ? Rest extends DotNotation<ObjectType[Key]> ? ManipulateInnerPropValue<ObjectType[Key], Rest, NewValueType> : never : ObjectType[Prop] }
			: never
		: { [Prop in keyof ObjectType]: Prop extends PropertyPath ? NewValueType : ObjectType[Prop] };

<|MERGE_RESOLUTION|>--- conflicted
+++ resolved
@@ -200,13 +200,10 @@
 
 export type AssetValueType<T, K extends keyof T, Ex> = T[K] extends Ex ? K : never
 
-<<<<<<< HEAD
-=======
 export type RecursiveOmit<T, OmitKey extends keyof any> = {
 	[K in Exclude<keyof T, OmitKey>]: T[K] extends object ? RecursiveOmit<T[K], OmitKey> : T[K];
 };
 
->>>>>>> bc5723f9
 /**
  * Constructs a union of string paths representing the properties and nested properties of an object type.
  *
@@ -230,13 +227,9 @@
 export type DotNotation<T> = T extends object
 	? {
 		[K in keyof T]: K extends string
-<<<<<<< HEAD
-			? `${K & string}` | `${K & string}.${DotNotation<T[K]>}`
-=======
 			? T[K] extends object
 				? `${K & string}` | `${K & string}.${DotNotation<T[K]>}`
 				: `${K & string}`
->>>>>>> bc5723f9
 			: never;
 	}[keyof T]
 	: '';
