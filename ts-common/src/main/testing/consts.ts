--- conflicted
+++ resolved
@@ -1,10 +1,6 @@
-<<<<<<< HEAD
 import {TestSuite} from './types';
-=======
-import {TestSuit} from './types';
 import {expect} from 'chai';
 import {voidFunction} from '..';
->>>>>>> c91cc829
 
 export const testSuitTester = <Input, ExpectedResult>(testSuit: TestSuite<Input, ExpectedResult>) => {
 	describe(testSuit.label, () => {
