{
  "name": "@nu-art/jira",
  "version": "0.0.0",
  "description": "Jira api Module",
  "keywords": [
    "TacB0sS",
    "backend",
    "boilerplate",
    "Jira",
    "typescript"
  ],
  "repository": {
    "type": "git",
    "url": "git+ssh://git@github.com:nu-art-js/thunderstorm-boilerplate.git"
  },
  "license": "Apache-2.0",
  "author": "TacB0sS",
  "main": "./dist/index.js",
  "types": "dist/index.d.ts",
  "dependencies": {
    "@nu-art/ts-common": "~0.0.1",
    "@nu-art/thunderstorm": "~0.0.1",
    "@nu-art/firebase": "~0.0.1",
    "firebase-admin": "^10.0.1",
    "body-parser": "^1.18.3",
    "compression": "^1.7.4",
    "debug": "^3.1.0",
    "express": "^4.16.1",
    "module-alias": "^2.2.0",
    "moment": "^2.24.0",
    "request": "^2.88.0",
    "use-strict": "^1.0.1"
  },
  "devDependencies": {
    "@types/debug": "^4.1.2",
    "@types/express": "^4.16.1",
    "@types/js-base64": "^2.3.1",
    "@types/node-fetch": "^2.5.7",
    "@types/request": "^2.48.3",
    "@types/saml2-js": "^1.6.8",
    "node-fetch": "^2.6.0",
    "ts-node": "^8.6.2",
<<<<<<< HEAD
    "typescript": "^4.5.0"
=======
    "typescript": "~4.1.0"
>>>>>>> 9ade24e2
  },
  "_moduleAliases": {
    "@consts": "dist/consts",
    "@modules": "dist/modules",
    "@shared": "dist/app-shared"
  }
}
<|MERGE_RESOLUTION|>--- conflicted
+++ resolved
@@ -40,11 +40,7 @@
     "@types/saml2-js": "^1.6.8",
     "node-fetch": "^2.6.0",
     "ts-node": "^8.6.2",
-<<<<<<< HEAD
     "typescript": "^4.5.0"
-=======
-    "typescript": "~4.1.0"
->>>>>>> 9ade24e2
   },
   "_moduleAliases": {
     "@consts": "dist/consts",
