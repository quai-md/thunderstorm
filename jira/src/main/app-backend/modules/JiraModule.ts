--- conflicted
+++ resolved
@@ -17,40 +17,29 @@
  * limitations under the License.
  */
 import {
-	_keys,
 	BadImplementationException,
+	generateHex,
 	ImplementationMissingException,
 	Module,
-<<<<<<< HEAD
 	TypedMap
-=======
-	StringMap,
-	TypedMap,
-	_keys,
-    generateHex
->>>>>>> 177d9a18
 } from "@nu-art/ts-common";
 import {
 	ApiException,
-	promisifyRequest,
-    AxiosHttpModule
+	AxiosHttpModule,
+	promisifyRequest
 } from "@nu-art/thunderstorm/backend";
 import {
 	CoreOptions,
 	Headers,
 	Response,
 	UriOptions
-<<<<<<< HEAD
-} from 'request'
+} from 'request';
+import {HttpMethod} from "@nu-art/thunderstorm";
+import {JiraUtils} from "./utils";
 import {
 	JiraVersion,
 	JiraVersion_Create
 } from "../../shared/version";
-import {JiraUtils} from "./utils";
-=======
-} from 'request';
-import { HttpMethod } from "@nu-art/thunderstorm";
->>>>>>> 177d9a18
 
 type Config = {
 	auth: JiraAuth
@@ -265,25 +254,6 @@
 		return this.executeRequest(request);
 	}
 
-<<<<<<< HEAD
-	private async executeGetRequest<T>(url: string, _params?: { [k: string]: string }) {
-		const params = _params && Object.keys(_params).map((key) => {
-			return `${key}=${_params[key]}`;
-		});
-
-		let urlParams = "";
-		if (params && params.length > 0)
-			urlParams = `?${params.join("&")}`;
-
-		const request: UriOptions & CoreOptions = {
-			headers: this.headersJson,
-			uri: `${this.config.baseUrl}${url}${urlParams}`,
-			method: HttpMethod.GET,
-			json: true
-		};
-
-		return this.executeRequest<T>(request);
-=======
 	private async executeGetRequest<T>(url: string, _params?: { [k: string]: string }): Promise<T> {
 		if(!this.config.baseUrl)
 			throw new ImplementationMissingException('Need a baseUrl');
@@ -297,7 +267,6 @@
 			.executeSync();
 		console.log(resp);
 		return resp
->>>>>>> 177d9a18
 	}
 
 	private handleResponse<T>(response: Response) {
