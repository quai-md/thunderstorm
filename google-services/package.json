{
  "name": "@nu-art/google-services",
  "version": "0.0.0",
  "description": "google-services",
  "keywords": [
    "TacB0sS",
    "create account",
    "express",
    "infra",
    "login",
    "nu-art",
    "permissions",
    "saml",
    "thunderstorm",
    "typescript",
    "user-account"
  ],
  "homepage": "https://github.com/nu-art-js/thunderstorm",
  "bugs": {
    "url": "https://github.com/nu-art-js/thunderstorm/issues"
  },
  "repository": {
    "type": "git",
    "url": "git+ssh://git@github.com:nu-art-js/thunderstorm.git"
  },
  "license": "Apache-2.0",
  "author": "TacB0sS",
  "main": "index.js",
  "types": "index.d.ts",
  "scripts": {
    "build": "tsc"
  },
  "dependencies": {
    "@google-cloud/pubsub": "^2.0.0",
    "@nu-art/ts-common": "~0.0.1",
    "@nu-art/db-api-generator": "~0.0.1",
    "@nu-art/firebase": "~0.0.1",
    "@nu-art/storm": "~0.0.1",
    "@nu-art/thunderstorm": "~0.0.1",
    "@nu-art/user-account": "~0.0.1",
    "moment": "^2.24.0"
  },
  "devDependencies": {
    "@google-cloud/resource-manager": "^3.0.0",
    "@nu-art/testelot": "~0.0.1",
    "@types/adm-zip": "^0.4.33",
    "@types/express": "^4.17.7",
    "@types/node-fetch": "^2.3.2",
    "@types/request": "^2.48.1",
    "@types/rimraf": "^3.0.0",
    "@types/saml2-js": "^1.6.8",
    "adm-zip": "^0.4.16",
    "compression": "^1.7.4",
    "express": "^4.16.4",
<<<<<<< HEAD
    "firebase": "^9.0.0",
    "firebase-admin": "^9.11.1",
    "firebase-functions": "^3.15.4",
=======
    "firebase": "^9.6.1",
    "firebase-admin": "^10.0.1",
    "firebase-functions": "^3.16.0",
>>>>>>> 9ade24e2
    "google-auth-library": "^6.0.6",
    "googleapis": "^55.0.0",
    "moment": "^2.24.0",
    "neo4j-driver": "*",
    "request": "^2.88.0",
    "rimraf": "^3.0.2",
    "ts-node": "^8.10.2",
    "tslint": "^5.16.0",
    "typescript": "^4.5.0",
    "use-strict": "^1.0.1"
  }
}<|MERGE_RESOLUTION|>--- conflicted
+++ resolved
@@ -52,15 +52,9 @@
     "adm-zip": "^0.4.16",
     "compression": "^1.7.4",
     "express": "^4.16.4",
-<<<<<<< HEAD
-    "firebase": "^9.0.0",
-    "firebase-admin": "^9.11.1",
-    "firebase-functions": "^3.15.4",
-=======
     "firebase": "^9.6.1",
     "firebase-admin": "^10.0.1",
     "firebase-functions": "^3.16.0",
->>>>>>> 9ade24e2
     "google-auth-library": "^6.0.6",
     "googleapis": "^55.0.0",
     "moment": "^2.24.0",
