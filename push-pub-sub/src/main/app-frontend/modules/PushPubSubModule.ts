--- conflicted
+++ resolved
@@ -28,9 +28,9 @@
 } from "@nu-art/ts-common";
 
 import {
-	XhrHttpModule,
 	StorageKey,
-	ThunderDispatcher
+	ThunderDispatcher,
+	XhrHttpModule
 } from "@nu-art/thunderstorm/frontend";
 // noinspection TypeScriptPreferShortImport
 import {
@@ -196,19 +196,9 @@
 	};
 
 	private processMessage = (data: StringMap) => {
-<<<<<<< HEAD
 		this.logInfo('process message', data);
-		const arr: SubscriptionData[] = JSON.parse(data.messages);
-=======
 		const arr: DB_Notifications[] = JSON.parse(data.messages);
->>>>>>> 8221c16e
 		arr.forEach(s => {
-			// if(s.userId is mine)
-
-			// const sub = this.subscriptions.find(_s => _s.pushKey === s.pushKey && (s.props ? compare(_s.props, s.props) : true));
-			// if (!sub && s.pushKey !== 'push-to-user')
-			// 	return this.logInfo('I disregard this push, since I didnt subscribe', s);
-
 			s.persistent && NotificationsModule.addNotification(s);
 			this.dispatch_pushMessage.dispatchModule([s]);
 		});
@@ -263,11 +253,7 @@
 			subscriptions: this.subscriptions.map(({pushKey, props}) => ({pushKey, props}))
 		};
 
-<<<<<<< HEAD
-		await new Promise<void>((resolve, reject) => {
-=======
 		await new Promise<void>((resolve) => {
->>>>>>> 8221c16e
 			this.debounce(async () => {
 				const response = await XhrHttpModule
 					.createRequest<PubSubRegisterClient>(HttpMethod.POST, 'register-pub-sub-tab')
