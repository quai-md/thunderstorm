/*
 * A typescript & react boilerplate with api call example
 *
 * Copyright (C) 2018  Adam van der Kruk aka TacB0sS
 *
 * Licensed under the Apache License, Version 2.0 (the "License");
 * you may not use this file except in compliance with the License.
 * You may obtain a copy of the License at
 *
 *     http://www.apache.org/licenses/LICENSE-2.0
 *
 * Unless required by applicable law or agreed to in writing, software
 * distributed under the License is distributed on an "AS IS" BASIS,
 * WITHOUT WARRANTIES OR CONDITIONS OF ANY KIND, either express or implied.
 * See the License for the specific language governing permissions and
 * limitations under the License.
 */

import {
	addItemToArray,
	BadImplementationException,
	compare,
	generateHex,
	ImplementationMissingException,
	Module,
	removeFromArray,
	StringMap
} from "@nu-art/ts-common";

import {
	StorageKey,
	ThunderDispatcher,
	XhrHttpModule
} from "@nu-art/thunderstorm/frontend";
// noinspection TypeScriptPreferShortImport
import {
	BaseSubscriptionData,
	DB_Notifications,
	IFP,
	ISP,
	ITP,
	MessageType,
	PubSubRegisterClient,
	Request_PushRegister,
	SubscribeProps
} from "../../index";
import {HttpMethod} from "@nu-art/thunderstorm";
import {
	FirebaseModule,
	FirebaseSession,
	MessagingWrapper
} from "@nu-art/firebase/frontend";
import {NotificationsModule} from "./NotificationModule";

export const Command_SwToApp = "SwToApp";

export interface OnPushMessageReceived<M extends MessageType<any, any, any> = never,
	S extends string = IFP<M>,
	P extends SubscribeProps = ISP<M>,
	D = ITP<M>> {
	__onMessageReceived(notification: DB_Notifications<D>): void
}

type FirebaseConfig = {
	apiKey: string
	authDomain: string
	projectId: string
	messagingSenderId: string
	databaseURL?: string
}

export type PushPubSubConfig = {
	config?: FirebaseConfig
	publicKeyBase64: string
	swFileName?: string
	registerOnInit?: boolean
}

export const pushSessionIdKey = "x-push-session-id";
const pushSessionId = new StorageKey<string>(pushSessionIdKey, false);

export class PushPubSubModule_Class
	extends Module<PushPubSubConfig> {

	private subscriptions: BaseSubscriptionData[] = [];
	private firebaseToken?: string;
	private messaging?: MessagingWrapper;

	private dispatch_pushMessage = new ThunderDispatcher<OnPushMessageReceived<MessageType<any, any, any>>, "__onMessageReceived">("__onMessageReceived");

	private readonly pushSessionId: string;

	constructor() {
		super();
		window.name = window.name || generateHex(32);
		this.pushSessionId = pushSessionId.set(window.name);
	}

	init() {
		if (this.config?.registerOnInit === false)
			return;

		this.initApp();
	}

	getPushSessionId() {
		return this.pushSessionId;
	}

	private registerServiceWorker = async () => {
		console.log("Registering service worker...");
		return await navigator.serviceWorker.register(`/${this.config.swFileName || "ts_service_worker.js"}`);
	};

	initApp = () => {
		if (!this.config?.publicKeyBase64)
			throw new ImplementationMissingException(`Please specify the right config for the 'PushPubSubModule'`);


		this.runAsync("Initializing Firebase SDK and registering SW", async () => {
			if ("serviceWorker" in navigator) {
				const asyncs: [Promise<ServiceWorkerRegistration>, Promise<FirebaseSession>] = [
					this.registerServiceWorker(),
					FirebaseModule.createSession()
				];

				const {0: registration, 1: app} = await Promise.all(asyncs);
				await registration.update();
				this.messaging = app.getMessaging();
				// this.messaging.usePublicVapidKey(this.config.publicKeyBase64);
				// await this.messaging.useServiceWorker(registration);
				await this.getToken({vapidKey: this.config.publicKeyBase64, serviceWorkerRegistration: registration});
				if (navigator.serviceWorker.controller) {
					console.log(`This page is currently controlled by: ${navigator.serviceWorker.controller}`);
				}
				navigator.serviceWorker.oncontrollerchange = function () {
					console.log("This page is now controlled by:", navigator.serviceWorker.controller);
				};
				navigator.serviceWorker.onmessage = (event: MessageEvent) => {
					this.processMessageFromSw(event.data);
				};
			}
		});
	};


	// / need to call this from the login verified
	public getToken = async (options?: { vapidKey?: string; serviceWorkerRegistration?: ServiceWorkerRegistration; }) => {
		try {
			this.logVerbose("Checking/Requesting permission...");
			const permission = await Notification.requestPermission();
			this.logVerbose(`Notification permission: ${permission}`);
			if (permission !== "granted")
				return;

			if (!this.messaging)
				throw new BadImplementationException("I literally just set this!");

			this.firebaseToken = await this.messaging.getToken(options);
			if (!this.firebaseToken)
				return;

			this.messaging.onMessage((payload) => {
				this.processMessage(payload.data);
			});

			this.logVerbose("new token received: " + this.firebaseToken);

			// this.logWarning("I don't believe there is a good reason to register whenever an app starts.. before we have any information about user or app status!!")
			// this.logWarning("Convince me otherwise.. :)")
			// Race Condition in CC proved that I didnt register for push due to the getToken being async which ended after modules init
			// so I had subscriptions but didnt register them
			if (this.subscriptions.length > 0)
				await this.register();

		} catch (err) {
			this.logError("Unable to get token", err);
		}
	};

	private processMessageFromSw = (data: any) => {
		this.logInfo("Got data from SW: ", data);
		if (!data.command || !data.message || data.command !== Command_SwToApp)
			return;

		this.processMessage(data.message);
	};

	private processMessage = (data: StringMap) => {
		this.logInfo("process message", data);
		const arr: DB_Notifications[] = JSON.parse(data.messages);
		arr.forEach(s => {
			s.persistent && NotificationsModule.addNotification(s);
			this.dispatch_pushMessage.dispatchModule([s]);
		});
	};

	subscribe = (subscription: BaseSubscriptionData) => {
		this.subscribeImpl(subscription);
		return this.register();
	};

	private subscribeImpl(subscription: BaseSubscriptionData) {
		if (this.subscriptions.find(d => d.pushKey === subscription.pushKey && compare(subscription.props, d.props)))
			return;

		addItemToArray(this.subscriptions, subscription);
	}

	subscribeMulti = (subscriptions: BaseSubscriptionData[]) => {
		subscriptions.forEach(subscription => this.subscribeImpl(subscription));
		return this.register();
	};

	unsubscribe = (subscription: BaseSubscriptionData) => {
		removeFromArray(this.subscriptions, d => d.pushKey === subscription.pushKey && compare(subscription.props, d.props));
		return this.register();
	};

<<<<<<< HEAD
	private register = () => {
=======
	private register = (): void => {
>>>>>>> fbbdcf7e
		if (!this.firebaseToken)
			return this.logWarning("No Firebase token...");

		const body: Request_PushRegister = {
			firebaseToken: this.firebaseToken,
			pushSessionId: this.getPushSessionId(),
			subscriptions: this.subscriptions.map(({pushKey, props}) => ({pushKey, props}))
		};

<<<<<<< HEAD
		this.logDebug(`Subscribing: ${JSON.stringify(body)}`);
		this.debounce(() => {
			return XhrHttpModule
				.createRequest<PubSubRegisterClient>(HttpMethod.POST, 'register-pub-sub-tab')
				.setRelativeUrl("/v1/push/register")
				.setJsonBody(body)
				.setOnError("Failed to register for push")
				.execute(response => {

					NotificationsModule.setNotificationList(response);
					this.logVerbose('Finished register PubSub');
				});
		}, 'push-registration', 800);

=======
		XhrHttpModule
			.createRequest<PubSubRegisterClient>(HttpMethod.POST, "register-pub-sub-tab")
			.setRelativeUrl("/v1/push/register")
			.setJsonBody(body)
			.setOnError("Failed to register for push")
			.execute((response) => {
				NotificationsModule.setNotificationList(response);
				this.logVerbose("Finished register PubSub");
			});
>>>>>>> fbbdcf7e
	};
}

export const PushPubSubModule = new PushPubSubModule_Class();<|MERGE_RESOLUTION|>--- conflicted
+++ resolved
@@ -27,29 +27,11 @@
 	StringMap
 } from "@nu-art/ts-common";
 
-import {
-	StorageKey,
-	ThunderDispatcher,
-	XhrHttpModule
-} from "@nu-art/thunderstorm/frontend";
+import {StorageKey, ThunderDispatcher, XhrHttpModule} from "@nu-art/thunderstorm/frontend";
 // noinspection TypeScriptPreferShortImport
-import {
-	BaseSubscriptionData,
-	DB_Notifications,
-	IFP,
-	ISP,
-	ITP,
-	MessageType,
-	PubSubRegisterClient,
-	Request_PushRegister,
-	SubscribeProps
-} from "../../index";
+import {BaseSubscriptionData, DB_Notifications, IFP, ISP, ITP, MessageType, PubSubRegisterClient, Request_PushRegister, SubscribeProps} from "../../index";
 import {HttpMethod} from "@nu-art/thunderstorm";
-import {
-	FirebaseModule,
-	FirebaseSession,
-	MessagingWrapper
-} from "@nu-art/firebase/frontend";
+import {FirebaseModule, FirebaseSession, MessagingWrapper} from "@nu-art/firebase/frontend";
 import {NotificationsModule} from "./NotificationModule";
 
 export const Command_SwToApp = "SwToApp";
@@ -217,11 +199,7 @@
 		return this.register();
 	};
 
-<<<<<<< HEAD
 	private register = () => {
-=======
-	private register = (): void => {
->>>>>>> fbbdcf7e
 		if (!this.firebaseToken)
 			return this.logWarning("No Firebase token...");
 
@@ -231,32 +209,19 @@
 			subscriptions: this.subscriptions.map(({pushKey, props}) => ({pushKey, props}))
 		};
 
-<<<<<<< HEAD
 		this.logDebug(`Subscribing: ${JSON.stringify(body)}`);
 		this.debounce(() => {
 			return XhrHttpModule
-				.createRequest<PubSubRegisterClient>(HttpMethod.POST, 'register-pub-sub-tab')
+				.createRequest<PubSubRegisterClient>(HttpMethod.POST, "register-pub-sub-tab")
 				.setRelativeUrl("/v1/push/register")
 				.setJsonBody(body)
 				.setOnError("Failed to register for push")
-				.execute(response => {
-
+				.execute((response) => {
 					NotificationsModule.setNotificationList(response);
 					this.logVerbose('Finished register PubSub');
 				});
 		}, 'push-registration', 800);
 
-=======
-		XhrHttpModule
-			.createRequest<PubSubRegisterClient>(HttpMethod.POST, "register-pub-sub-tab")
-			.setRelativeUrl("/v1/push/register")
-			.setJsonBody(body)
-			.setOnError("Failed to register for push")
-			.execute((response) => {
-				NotificationsModule.setNotificationList(response);
-				this.logVerbose("Finished register PubSub");
-			});
->>>>>>> fbbdcf7e
 	};
 }
 
