/*
 * A typescript & react boilerplate with api call example
 *
 * Copyright (C) 2018  Adam van der Kruk aka TacB0sS
 *
 * Licensed under the Apache License, Version 2.0 (the "License");
 * you may not use this file except in compliance with the License.
 * You may obtain a copy of the License at
 *
 *     http://www.apache.org/licenses/LICENSE-2.0
 *
 * Unless required by applicable law or agreed to in writing, software
 * distributed under the License is distributed on an "AS IS" BASIS,
 * WITHOUT WARRANTIES OR CONDITIONS OF ANY KIND, either express or implied.
 * See the License for the specific language governing permissions and
 * limitations under the License.
 */

import {
	__stringify,
	addItemToArray,
	BadImplementationException,
	compare,
	generateHex,
	ImplementationMissingException,
	Module,
	removeFromArray,
	StringMap
} from "@nu-art/ts-common";

import {StorageKey, ThunderDispatcher, XhrHttpModule} from "@nu-art/thunderstorm/frontend";
// noinspection TypeScriptPreferShortImport
import {BaseSubscriptionData, DB_Notifications, IFP, ISP, ITP, MessageType, PubSubRegisterClient, Request_PushRegister, SubscribeProps} from "../../index";
import {HttpMethod} from "@nu-art/thunderstorm";
import {FirebaseModule, FirebaseSession, MessagingWrapper} from "@nu-art/firebase/frontend";
import {NotificationsModule} from "./NotificationModule";

export const Command_SwToApp = "SwToApp";

export interface OnPushMessageReceived<M extends MessageType<any, any, any> = never,
	S extends string = IFP<M>,
	P extends SubscribeProps = ISP<M>,
	D = ITP<M>> {
	__onMessageReceived(notification: DB_Notifications<D>): void
}

type FirebaseConfig = {
	apiKey: string
	authDomain: string
	projectId: string
	messagingSenderId: string
	databaseURL?: string
}

export type PushPubSubConfig = {
	config?: FirebaseConfig
	publicKeyBase64: string
	swFileName?: string
	registerOnInit?: boolean
}

export const pushSessionIdKey = "x-push-session-id";
const pushSessionId = new StorageKey<string>(pushSessionIdKey, false);

export class PushPubSubModule_Class
	extends Module<PushPubSubConfig> {

	private subscriptions: BaseSubscriptionData[] = [];
	private firebaseToken?: string;
	private messaging?: MessagingWrapper;

	private dispatch_pushMessage = new ThunderDispatcher<OnPushMessageReceived<MessageType<any, any, any>>, "__onMessageReceived">("__onMessageReceived");

	private readonly pushSessionId: string;
	protected timeout: number = 800;

	constructor() {
		super();
		window.name = window.name || generateHex(32);
		this.pushSessionId = pushSessionId.set(window.name);
	}

	init() {
		if (this.config?.registerOnInit === false)
			return;

		this.initApp();
	}

	getPushSessionId() {
		return this.pushSessionId;
	}

	private registerServiceWorker = async () => {
		console.log("Registering service worker...");
		return await navigator.serviceWorker.register(`/${this.config.swFileName || "ts_service_worker.js"}`);
	};

	initApp = () => {
		if (!this.config?.publicKeyBase64)
			throw new ImplementationMissingException(`Please specify the right config for the 'PushPubSubModule'`);


		this.runAsync("Initializing Firebase SDK and registering SW", async () => {
			if ("serviceWorker" in navigator) {
				const asyncs: [Promise<ServiceWorkerRegistration>, Promise<FirebaseSession>] = [
					this.registerServiceWorker(),
					FirebaseModule.createSession()
				];

				const {0: registration, 1: app} = await Promise.all(asyncs);
				await registration.update();
				this.messaging = app.getMessaging();
				// this.messaging.usePublicVapidKey(this.config.publicKeyBase64);
				// await this.messaging.useServiceWorker(registration);
				await this.getToken({vapidKey: this.config.publicKeyBase64, serviceWorkerRegistration: registration});
				if (navigator.serviceWorker.controller) {
					console.log(`This page is currently controlled by: ${navigator.serviceWorker.controller}`);
				}
				navigator.serviceWorker.oncontrollerchange = function () {
					console.log("This page is now controlled by:", navigator.serviceWorker.controller);
				};
				navigator.serviceWorker.onmessage = (event: MessageEvent) => {
					this.processMessageFromSw(event.data);
				};
			}
		});
	};


	// / need to call this from the login verified
	public getToken = async (options?: { vapidKey?: string; serviceWorkerRegistration?: ServiceWorkerRegistration; }) => {
		try {
			this.logVerbose("Checking/Requesting permission...");
			const permission = await Notification.requestPermission();
			this.logVerbose(`Notification permission: ${permission}`);
			if (permission !== "granted")
				return;

			if (!this.messaging)
				throw new BadImplementationException("I literally just set this!");

			this.firebaseToken = await this.messaging.getToken(options);
			if (!this.firebaseToken)
				return;

			this.messaging.onMessage((payload) => {
				this.processMessage(payload.data);
			});

			this.logVerbose("new token received: " + this.firebaseToken);

			// this.logWarning("I don't believe there is a good reason to register whenever an app starts.. before we have any information about user or app status!!")
			// this.logWarning("Convince me otherwise.. :)")
			// Race Condition in CC proved that I didnt register for push due to the getToken being async which ended after modules init
			// so I had subscriptions but didnt register them
			if (this.subscriptions.length > 0)
				await this.register();

		} catch (err) {
			this.logError("Unable to get token", err);
		}
	};

	private processMessageFromSw = (data: any) => {
		this.logInfo("Got data from SW: ", data);
		if (!data.command || !data.message || data.command !== Command_SwToApp)
			return;

		this.processMessage(data.message);
	};

	private processMessage = (data: StringMap) => {
		this.logInfo("process message", data);
		const arr: DB_Notifications[] = JSON.parse(data.messages);
		arr.forEach(s => {
			s.persistent && NotificationsModule.addNotification(s);
			this.dispatch_pushMessage.dispatchModule([s]);
		});
	};

	subscribe = (subscription: BaseSubscriptionData) => {
		this.subscribeImpl(subscription);
		return this.register();
	};

	private subscribeImpl(subscription: BaseSubscriptionData) {
		if (this.subscriptions.find(d => d.pushKey === subscription.pushKey && compare(subscription.props, d.props)))
			return;

		addItemToArray(this.subscriptions, subscription);
	}

	subscribeMulti = (subscriptions: BaseSubscriptionData[]) => {
		subscriptions.forEach(subscription => this.subscribeImpl(subscription));
		return this.register();
	};

	unsubscribe = (subscription: BaseSubscriptionData) => {
		removeFromArray(this.subscriptions, d => d.pushKey === subscription.pushKey && compare(subscription.props, d.props));
		return this.register();
	};

<<<<<<< HEAD
	private register = () => {
		if (!this.firebaseToken)
			return this.logWarning("No Firebase token...");

		const body: Request_PushRegister = {
			firebaseToken: this.firebaseToken,
			pushSessionId: this.getPushSessionId(),
			subscriptions: this.subscriptions.map(({pushKey, props}) => ({pushKey, props}))
		};

		this.logDebug(`Subscribing: ${JSON.stringify(body)}`);
		this.debounce(() => {
			return XhrHttpModule
=======
	private register = (): void => {
		const firebaseToken = this.firebaseToken;
		if (!firebaseToken)
			return this.logWarning("No Firebase token...");


		this.debounce(() => {
			const body: Request_PushRegister = {
				firebaseToken,
				pushSessionId: this.getPushSessionId(),
				subscriptions: this.subscriptions.map(({pushKey, props}) => ({pushKey, props}))
			};

			this.logDebug("Registering subscriptions");
			for (const sub of this.subscriptions) {
				this.logDebug(`${sub.pushKey} => ${sub.props ? __stringify(sub.props) : "no props"}`);
			}

			XhrHttpModule
>>>>>>> a15cc692
				.createRequest<PubSubRegisterClient>(HttpMethod.POST, "register-pub-sub-tab")
				.setRelativeUrl("/v1/push/register")
				.setJsonBody(body)
				.setOnError("Failed to register for push")
				.execute((response) => {
					NotificationsModule.setNotificationList(response);
<<<<<<< HEAD
					this.logVerbose('Finished register PubSub');
				});
		}, 'push-registration', 800);

=======
					this.logVerbose("Finished register PubSub");
				});

		}, "debounce-register", this.timeout);
>>>>>>> a15cc692
	};
}

export const PushPubSubModule = new PushPubSubModule_Class();<|MERGE_RESOLUTION|>--- conflicted
+++ resolved
@@ -201,7 +201,6 @@
 		return this.register();
 	};
 
-<<<<<<< HEAD
 	private register = () => {
 		if (!this.firebaseToken)
 			return this.logWarning("No Firebase token...");
@@ -215,44 +214,16 @@
 		this.logDebug(`Subscribing: ${JSON.stringify(body)}`);
 		this.debounce(() => {
 			return XhrHttpModule
-=======
-	private register = (): void => {
-		const firebaseToken = this.firebaseToken;
-		if (!firebaseToken)
-			return this.logWarning("No Firebase token...");
-
-
-		this.debounce(() => {
-			const body: Request_PushRegister = {
-				firebaseToken,
-				pushSessionId: this.getPushSessionId(),
-				subscriptions: this.subscriptions.map(({pushKey, props}) => ({pushKey, props}))
-			};
-
-			this.logDebug("Registering subscriptions");
-			for (const sub of this.subscriptions) {
-				this.logDebug(`${sub.pushKey} => ${sub.props ? __stringify(sub.props) : "no props"}`);
-			}
-
-			XhrHttpModule
->>>>>>> a15cc692
 				.createRequest<PubSubRegisterClient>(HttpMethod.POST, "register-pub-sub-tab")
 				.setRelativeUrl("/v1/push/register")
 				.setJsonBody(body)
 				.setOnError("Failed to register for push")
 				.execute((response) => {
 					NotificationsModule.setNotificationList(response);
-<<<<<<< HEAD
 					this.logVerbose('Finished register PubSub');
 				});
 		}, 'push-registration', 800);
 
-=======
-					this.logVerbose("Finished register PubSub");
-				});
-
-		}, "debounce-register", this.timeout);
->>>>>>> a15cc692
 	};
 }
 
