--- conflicted
+++ resolved
@@ -108,11 +108,7 @@
 
 			const writePush = await transaction.upsert_Read(this.pushSessions, session);
 
-<<<<<<< HEAD
-			const write = await transaction.delete_Read(this.pushKeys, {where: {firebaseToken: body.firebaseToken}});
-=======
 			const write = await transaction.delete_Read(this.pushKeys, {where: {pushSessionId: body.pushSessionId}});
->>>>>>> 424f1908
 			await transaction.insertAll(this.pushKeys, subscriptions);
 			await Promise.all([write(), writePush()]);
 			return notifications;
@@ -140,19 +136,13 @@
 
 		const notifications: DB_Notifications[] = [];
 		const _messages = docs.reduce((carry: TempMessages, db_pushKey: DB_PushKeys) => {
-<<<<<<< HEAD
-			carry[git fethn] = carry[db_pushKey.firebaseToken] || [];
-=======
 			const session = sessions.find(s => s.pushSessionId === db_pushKey.pushSessionId);
 			if (!session)
 				return carry;
->>>>>>> 424f1908
-
-			carry[session.firebaseToken] = carry[session.firebaseToken] || [];
 
 			const notification = this.buildNotification(session.userId, db_pushKey.pushKey, persistent, data, props);
 
-			carry[session.firebaseToken].push(notification);
+			carry[session.firebaseToken] = [notification];
 			if (persistent)
 				notifications.push(notification);
 
