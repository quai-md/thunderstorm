{
  "name": "@nu-art/push-pub-sub",
  "version": "0.0.0",
  "description": "push-pub-sub",
  "keywords": [
    "TacB0sS",
    "express",
    "infra",
    "nu-art",
    "push-pub-sub",
    "thunderstorm",
    "typescript"
  ],
  "repository": {
    "type": "git",
    "url": "git+ssh://git@github.com:nu-art-js/push-pub-sub.git"
  },
  "license": "Apache-2.0",
  "author": "TacB0sS",
  "main": "./dist/index.js",
  "types": "dist/index.d.ts",
  "scripts": {
    "build": "tsc -b -f"
  },
  "dependencies": {
    "@nu-art/firebase": "~0.0.1",
    "@nu-art/thunderstorm": "~0.0.1",
    "@nu-art/ts-common": "~0.0.1",
    "moment": "^2.24.0"
  },
  "devDependencies": {
    "@nu-art/testelot": "~0.0.1",
<<<<<<< HEAD
    "firebase": "^9.6.1",
    "firebase-admin": "^10.0.1",
=======
    "firebase": "^9.0.0",
    "firebase-admin": "^9.11.1",
>>>>>>> 3ae799c8
    "ts-node": "^8.6.2",
    "tslint": "^5.16.0",
    "typescript": "~4.1.0",
    "use-strict": "^1.0.1"
  }
}<|MERGE_RESOLUTION|>--- conflicted
+++ resolved
@@ -20,7 +20,7 @@
   "main": "./dist/index.js",
   "types": "dist/index.d.ts",
   "scripts": {
-    "build": "tsc -b -f"
+    "build": "tsc"
   },
   "dependencies": {
     "@nu-art/firebase": "~0.0.1",
@@ -30,13 +30,8 @@
   },
   "devDependencies": {
     "@nu-art/testelot": "~0.0.1",
-<<<<<<< HEAD
     "firebase": "^9.6.1",
     "firebase-admin": "^10.0.1",
-=======
-    "firebase": "^9.0.0",
-    "firebase-admin": "^9.11.1",
->>>>>>> 3ae799c8
     "ts-node": "^8.6.2",
     "tslint": "^5.16.0",
     "typescript": "~4.1.0",
