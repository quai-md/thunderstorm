--- conflicted
+++ resolved
@@ -18,12 +18,8 @@
 
 import {Logger} from "@nu-art/ts-common";
 import {FirebaseType_Messaging, FirebaseType_Unsubscribe} from "./types";
-<<<<<<< HEAD
 import {deleteToken, getMessaging, getToken, GetTokenOptions, MessagePayload, NextFn, Observer, onMessage} from "firebase/messaging";
 import {FirebaseApp} from "firebase/app";
-=======
-import {getToken, GetTokenOptions, MessagePayload, NextFn, Observer, onMessage} from "firebase/messaging";
->>>>>>> 9ade24e2
 
 export class MessagingWrapper
 	extends Logger {
@@ -38,19 +34,14 @@
 	}
 
 	async getToken(options?: GetTokenOptions): Promise<string> {
-<<<<<<< HEAD
-		this.token = await getToken(this.messaging, options);
+		this.token = await getToken(this.messaging,options);
 
-=======
-		this.token = await getToken(this.messaging,options);
->>>>>>> 9ade24e2
 		if (this.callback)
 			onMessage(this.messaging, this.callback);
 
 		return this.token;
 	}
 
-<<<<<<< HEAD
 	async deleteToken() {
 		this.logVerbose("Deleting firebase messaging token")
 		await deleteToken(this.messaging);
@@ -58,8 +49,6 @@
 		delete this.token;
 	}
 
-=======
->>>>>>> 9ade24e2
 	onMessage(callback: NextFn<MessagePayload> | Observer<MessagePayload>): FirebaseType_Unsubscribe | void {
 		this.callback = callback;
 		if (!this.token)
