/*
 * Permissions management system, define access level for each of
 * your server apis, and restrict users by giving them access levels
 *
 * Copyright (C) 2020 Adam van der Kruk aka TacB0sS
 *
 * Licensed under the Apache License, Version 2.0 (the "License");
 * you may not use this file except in compliance with the License.
 * You may obtain a copy of the License at
 *
 *     http://www.apache.org/licenses/LICENSE-2.0
 *
 * Unless required by applicable law or agreed to in writing, software
 * distributed under the License is distributed on an "AS IS" BASIS,
 * WITHOUT WARRANTIES OR CONDITIONS OF ANY KIND, either express or implied.
 * See the License for the specific language governing permissions and
 * limitations under the License.
 */

import {
	_setTimeout,
	Logger
} from "@nu-art/ts-common";
import {FirebaseType_Messaging} from "./types";
// tslint:disable:no-import-side-effect
import 'firebase/messaging';




export class SwMessagingWrapper
	extends Logger {

	private readonly messaging: FirebaseType_Messaging;

	constructor(messaging: FirebaseType_Messaging) {
		super();
		this.messaging = messaging;
	}

	onBackgroundMessage(callback: (payload: any) => void) {
		// This means that the bundle is being evaluated in the main thread to register the service worker so there is no need to run the rest
		// Also because it would fail since firebase would initialize the messaging controller as the main thread one instead of the sw one...
		if (!self || !('ServiceWorkerGlobalScope' in self))
			return this.logWarning('Not a service worker context');

		this.logInfo('This is a service worker context');
<<<<<<< HEAD
		this.messaging.onBackgroundMessage(callback);
=======
		this.messaging.onBackgroundMessage(callback,error => this.logWarning(error), () => this.logInfo('Successfully set on background messaging'))
>>>>>>> 4e88de36
	}

}<|MERGE_RESOLUTION|>--- conflicted
+++ resolved
@@ -26,8 +26,6 @@
 import 'firebase/messaging';
 
 
-
-
 export class SwMessagingWrapper
 	extends Logger {
 
@@ -45,11 +43,7 @@
 			return this.logWarning('Not a service worker context');
 
 		this.logInfo('This is a service worker context');
-<<<<<<< HEAD
-		this.messaging.onBackgroundMessage(callback);
-=======
 		this.messaging.onBackgroundMessage(callback,error => this.logWarning(error), () => this.logInfo('Successfully set on background messaging'))
->>>>>>> 4e88de36
 	}
 
 }