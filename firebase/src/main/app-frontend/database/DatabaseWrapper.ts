/*
 * Firebase is a simpler Typescript wrapper to all of firebase services.
 *
 * Copyright (C) 2020 Adam van der Kruk aka TacB0sS
 *
 * Licensed under the Apache License, Version 2.0 (the "License");
 * you may not use this file except in compliance with the License.
 * You may obtain a copy of the License at
 *
 *     http://www.apache.org/licenses/LICENSE-2.0
 *
 * Unless required by applicable law or agreed to in writing, software
 * distributed under the License is distributed on an "AS IS" BASIS,
 * WITHOUT WARRANTIES OR CONDITIONS OF ANY KIND, either express or implied.
 * See the License for the specific language governing permissions and
 * limitations under the License.
 */

import {BadImplementationException, Logger} from "@nu-art/ts-common";
import {FirebaseType_DB} from "./types";
<<<<<<< HEAD
import {getDatabase, onValue, ref, remove, set, update} from "firebase/database";
import {FirebaseApp} from "firebase/app";
=======
// tslint:disable:no-import-side-effect
import {
	onValue,
	ref,
	remove,
	set,
	update
} from "firebase/database";
>>>>>>> 9ade24e2

export class DatabaseWrapper
	extends Logger {

	private readonly database: FirebaseType_DB;

	constructor(app: FirebaseApp) {
		super();
		this.database = getDatabase(app);
	}


	public async get<T>(path: string): Promise<T | null> {
		return new Promise<T | null>(async (resolve, reject) => {
			onValue(this.getRef(path), snapshot => {
				resolve(snapshot.val() as T);
			}, (error: Error) => {
				reject(error);
			}, {onlyOnce: true});
		});
	}

	public listen<T>(path: string, callback: (value: T) => void) {
<<<<<<< HEAD
		onValue(this.getRef(path), snapshot => {
			callback(!snapshot || snapshot.val());
		}, (error: Error) => {
			throw new BadImplementationException(`Error while getting value from path: ${path}`, error);
		}, {onlyOnce: true});
=======
		return onValue(this.getRef(path), snapshot => {
			callback(!snapshot || snapshot.val());
		}, (error: Error) => {
			throw new BadImplementationException(`Error while getting value from path: ${path}`, error);
		}, {onlyOnce: false});
>>>>>>> 9ade24e2
	}

	private getRef = (path: string) => ref(this.database, path);

	public async set<T>(path: string, value: T) {
		try {
			await set(this.getRef(path), value);
		} catch (e) {
			throw new BadImplementationException(`Error while setting value to path: ${path}`);
		}
	}

	/** @deprecated */
	public async update<T extends object>(path: string, value: T) {
		this.logWarning("update will be deprecated!! please use patch");
		return this.patch(path, value);
	}

	public async patch<T extends object>(path: string, value: T) {
		try {
			await update(this.getRef(path), value);
		} catch (e) {
			throw new BadImplementationException(`Error while updating value to path: ${path}`);
		}
	}

	/** @deprecated */
	public async remove<T>(path: string, assertionRegexp: string = "^/.*?/.*") {
		this.logWarning("remove will be deprecated!! please use delete");
		return this.delete(path, assertionRegexp);
	}

	public async delete<T>(path: string, assertionRegexp: string = "^/.*?/.*") {
		if (!path)
			throw new BadImplementationException(`Falsy value, path: '${path}'`);

		if (!path.match(new RegExp(assertionRegexp)))
			throw new BadImplementationException(`path: '${path}'  does not match assertion: '${assertionRegexp}'`);

		try {
			await remove(this.getRef(path));
		} catch (e) {
			throw new BadImplementationException(`Error while removing path: ${path}`);
		}
	}
}<|MERGE_RESOLUTION|>--- conflicted
+++ resolved
@@ -16,21 +16,10 @@
  * limitations under the License.
  */
 
-import {BadImplementationException, Logger} from "@nu-art/ts-common";
+import {BadImplementationException, Logger, ObjectTS} from "@nu-art/ts-common";
 import {FirebaseType_DB} from "./types";
-<<<<<<< HEAD
 import {getDatabase, onValue, ref, remove, set, update} from "firebase/database";
 import {FirebaseApp} from "firebase/app";
-=======
-// tslint:disable:no-import-side-effect
-import {
-	onValue,
-	ref,
-	remove,
-	set,
-	update
-} from "firebase/database";
->>>>>>> 9ade24e2
 
 export class DatabaseWrapper
 	extends Logger {
@@ -54,19 +43,11 @@
 	}
 
 	public listen<T>(path: string, callback: (value: T) => void) {
-<<<<<<< HEAD
-		onValue(this.getRef(path), snapshot => {
-			callback(!snapshot || snapshot.val());
-		}, (error: Error) => {
-			throw new BadImplementationException(`Error while getting value from path: ${path}`, error);
-		}, {onlyOnce: true});
-=======
 		return onValue(this.getRef(path), snapshot => {
 			callback(!snapshot || snapshot.val());
 		}, (error: Error) => {
 			throw new BadImplementationException(`Error while getting value from path: ${path}`, error);
 		}, {onlyOnce: false});
->>>>>>> 9ade24e2
 	}
 
 	private getRef = (path: string) => ref(this.database, path);
@@ -74,21 +55,21 @@
 	public async set<T>(path: string, value: T) {
 		try {
 			await set(this.getRef(path), value);
-		} catch (e) {
+		} catch (e:any) {
 			throw new BadImplementationException(`Error while setting value to path: ${path}`);
 		}
 	}
 
 	/** @deprecated */
-	public async update<T extends object>(path: string, value: T) {
+	public async update<T extends ObjectTS>(path: string, value: T) {
 		this.logWarning("update will be deprecated!! please use patch");
 		return this.patch(path, value);
 	}
 
-	public async patch<T extends object>(path: string, value: T) {
+	public async patch<T extends ObjectTS>(path: string, value: T) {
 		try {
 			await update(this.getRef(path), value);
-		} catch (e) {
+		} catch (e:any) {
 			throw new BadImplementationException(`Error while updating value to path: ${path}`);
 		}
 	}
@@ -108,7 +89,7 @@
 
 		try {
 			await remove(this.getRef(path));
-		} catch (e) {
+		} catch (e:any) {
 			throw new BadImplementationException(`Error while removing path: ${path}`);
 		}
 	}
