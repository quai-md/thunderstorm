--- conflicted
+++ resolved
@@ -40,17 +40,9 @@
 	StringMap
 } from "@nu-art/ts-common";
 import {ObjectMetadata} from "firebase-functions/lib/providers/storage";
-<<<<<<< HEAD
 import {Message} from "firebase-functions/lib/providers/pubsub";
 import {DocumentSnapshot} from "@google-cloud/firestore";
 
-=======
-import firebase from "firebase";
-import {Message} from "firebase-functions/lib/providers/pubsub";
-import DocumentSnapshot = firebase.firestore.DocumentSnapshot;
-
-
->>>>>>> e040c7c5
 const functions = require("firebase-functions");
 
 export interface FirebaseFunctionInterface {
@@ -302,9 +294,6 @@
 				if (this.config.path && !object.name?.startsWith(this.config.path))
 					return;
 
-<<<<<<< HEAD
-				return this.handleCallback(() => this.onFinalize(object, context));
-=======
 				try {
 					return await this.handleCallback(() => this.onFinalize(object, context));
 				} catch (e) {
@@ -319,7 +308,6 @@
 					throw e;
 				}
 
->>>>>>> e040c7c5
 			});
 	};
 }
