/*
 * Firebase is a simpler Typescript wrapper to all of firebase services.
 *
 * Copyright (C) 2020 Adam van der Kruk aka TacB0sS
 *
 * Licensed under the Apache License, Version 2.0 (the "License");
 * you may not use this file except in compliance with the License.
 * You may obtain a copy of the License at
 *
 *     http://www.apache.org/licenses/LICENSE-2.0
 *
 * Unless required by applicable law or agreed to in writing, software
 * distributed under the License is distributed on an "AS IS" BASIS,
 * WITHOUT WARRANTIES OR CONDITIONS OF ANY KIND, either express or implied.
 * See the License for the specific language governing permissions and
 * limitations under the License.
 */
import {
	Change,
	CloudFunction,
	EventContext,
	HttpsFunction,
	RuntimeOptions
} from 'firebase-functions';
import {DataSnapshot} from "firebase-functions/lib/providers/database";

import * as express from "express";
import {
	Request,
	Response
} from "express";
import {
	__stringify,
	addItemToArray,
	deepClone,
	dispatch_onServerError,
	ImplementationMissingException,
	Module,
	ServerErrorSeverity,
	StringMap
} from "@nu-art/ts-common";
import {ObjectMetadata} from "firebase-functions/lib/providers/storage";
import firebase from "firebase";
import {Message} from 'firebase-functions/lib/providers/pubsub';
import DocumentSnapshot = firebase.firestore.DocumentSnapshot;


const functions = require('firebase-functions');

export interface FirebaseFunctionInterface {
	getFunction(): HttpsFunction;

	onFunctionReady(): Promise<void>;
}

export abstract class FirebaseFunction<Config = any>
	extends Module<Config>
	implements FirebaseFunctionInterface {
	protected isReady: boolean = false;
	protected toBeExecuted: (() => Promise<any>)[] = [];
	protected toBeResolved!: (value?: (PromiseLike<any>)) => void;

	protected constructor(tag?: string) {
		super(tag);
		this.onFunctionReady = this.onFunctionReady.bind(this);
	}

	abstract getFunction(): HttpsFunction

	protected async handleCallback(callback: () => Promise<any>) {
		if (this.isReady)
			return await callback();

		return new Promise((resolve) => {
			addItemToArray(this.toBeExecuted, async () => await callback());

			this.toBeResolved = resolve;
		});
	}

	onFunctionReady = async () => {
		this.isReady = true;
		const toBeExecuted = this.toBeExecuted;
		this.toBeExecuted = [];
		for (const toExecute of toBeExecuted) {
			try {
				await toExecute();
			} catch (e) {
				console.error("Error running function: ", e);
			}
		}

		this.toBeResolved && this.toBeResolved();
	};
}

export class Firebase_ExpressFunction
	implements FirebaseFunctionInterface {
	private readonly express: express.Express;
	private function!: HttpsFunction;
	private toBeExecuted: (() => Promise<any>)[] = [];
	private isReady: boolean = false;
	private toBeResolved!: (value?: (PromiseLike<any>)) => void;
	private name: string = "api";
	static config: RuntimeOptions = {};

	constructor(_express: express.Express) {
		this.express = _express;
	}

	static setConfig(config: RuntimeOptions) {
		this.config = config;
	}

	getName() {
		return this.name;
	}

	getFunction = () => {
		if (this.function)
			return this.function;

		const realFunction = functions.runWith(Firebase_ExpressFunction.config).https.onRequest(this.express);
		return this.function = functions.runWith(Firebase_ExpressFunction.config).https.onRequest((req: Request, res: Response) => {
			if (this.isReady)
				return realFunction(req, res);
			return new Promise((resolve) => {
				addItemToArray(this.toBeExecuted, () => realFunction(req, res));
				this.toBeResolved = resolve;
			});
		});
	};

	onFunctionReady = async () => {
		this.isReady = true;
		const toBeExecuted = this.toBeExecuted;
		this.toBeExecuted = [];
		for (const toExecute of toBeExecuted) {
			try {
				await toExecute();
			} catch (e) {
				console.error("Error running function: ", e);
			}
		}

		this.toBeResolved && this.toBeResolved();
	};
}

//TODO: I would like to add a type for the params..
export abstract class FirebaseFunctionModule<DataType = any, ConfigType = any>
	extends FirebaseFunction<ConfigType> {

	private readonly listeningPath: string;
	private function!: CloudFunction<Change<DataSnapshot>>;

	protected constructor(listeningPath: string, name?: string) {
		super();
		name && this.setName(name);
		this.listeningPath = listeningPath;
	}

	abstract processChanges(before: DataType, after: DataType, params: { [param: string]: any }): Promise<any>;

	getFunction = () => {
		if (this.function)
			return this.function;

		return this.function = functions.database.ref(this.listeningPath).onWrite(
			(change: Change<DataSnapshot>, context: EventContext) => {
				const before: DataType = change.before && change.before.val();
				const after: DataType = change.after && change.after.val();
				const params = deepClone(context.params);

				return this.handleCallback(() => this.processChanges(before, after, params));
			});
	};
}

export type FirestoreConfigs = {
	runTimeOptions?: RuntimeOptions,
	configs: any
}

//TODO: I would like to add a type for the params..
export abstract class FirestoreFunctionModule<DataType extends object, ConfigType extends FirestoreConfigs = FirestoreConfigs>
	extends FirebaseFunction<ConfigType> {

	private readonly collectionName: string;
	private function!: CloudFunction<Change<DataSnapshot>>;

	protected constructor(collectionName: string, name?: string, tag?: string) {
		super(tag);
		name && this.setName(name);
		this.collectionName = collectionName;
	}

	abstract processChanges(params: { [param: string]: any }, before?: DataType, after?: DataType): Promise<any>;

	getFunction = () => {
		if (this.function)
			return this.function;

		return this.function = functions.runWith(this.config?.runTimeOptions || {}).firestore.document(`${this.collectionName}/{docId}`).onWrite(
			(change: Change<DocumentSnapshot<DataType>>, context: EventContext) => {
				const before: DataType | undefined = change.before && change.before.data();
				const after: DataType | undefined = change.after && change.after.data();
				const params = deepClone(context.params);

				return this.handleCallback(() => this.processChanges(params, before, after));
			});
	};
}

export abstract class FirebaseScheduledFunction<ConfigType extends any = any>
	extends FirebaseFunction<ConfigType> {

	private function!: CloudFunction<Change<DataSnapshot>>;
	private schedule?: string;
	private runningCondition: (() => Promise<boolean>)[] = [async () => true];

	protected constructor(name?: string, tag?: string) {
		super(tag);
		name && this.setName(name);
	}

	addRunningCondition(runningCondition: () => Promise<boolean>) {
		addItemToArray(this.runningCondition, runningCondition);
		return this;
	}

	setSchedule(schedule: string) {
		this.schedule = schedule;
		return this;
	}

	abstract onScheduledEvent(): Promise<any>;

	private _onScheduledEvent = async () => {
		const results: boolean[] = await Promise.all(this.runningCondition.map(condition => condition()));

		if (results.includes(false)) {
			this.logDebug("will not execute backup.. running conditions didn't pass: ", results);
			return;
		}

		return this.onScheduledEvent();
	};

	getFunction = () => {
		if (!this.schedule)
			throw new ImplementationMissingException("MUST set schedule !!");

		if (this.function)
			return this.function;

		return this.function = functions.pubsub.schedule(this.schedule).onRun(async () => {
			return this.handleCallback(() => this._onScheduledEvent());
		});
	};
}

export type BucketConfigs = {
	runtimeOpts?: RuntimeOptions
	path: string
	bucketName?: string
}

export abstract class Firebase_StorageFunction<ConfigType extends BucketConfigs = BucketConfigs>
	extends FirebaseFunction<ConfigType> {

	private function!: CloudFunction<ObjectMetadata>;
	private runtimeOpts: RuntimeOptions = {};

	protected constructor(path?: string, name?: string) {
		super();
		if (path)
			this.setDefaultConfig({path: path} as Partial<ConfigType>);

		name && this.setName(name);
	}

	abstract onFinalize(object: ObjectMetadata, context: EventContext): Promise<any>;

	getFunction = () => {
		if (this.function)
			return this.function;

		this.runtimeOpts = {
			timeoutSeconds: this.config?.runtimeOpts?.timeoutSeconds || 300,
			memory: this.config?.runtimeOpts?.memory || '2GB'
		};

		return this.function = functions.runWith(this.runtimeOpts).storage.bucket(this.config.bucketName).object().onFinalize(
			async (object: ObjectMetadata, context: EventContext) => {
				if (this.config.path && !object.name?.startsWith(this.config.path))
					return;

				return this.handleCallback(() => this.onFinalize(object, context));
			});
	};
}

export type FirebaseEventContext = EventContext;

export type TopicMessage = { data: string, attributes: StringMap };

export abstract class Firebase_PubSubFunction<T>
	extends FirebaseFunction {

	private function!: CloudFunction<ObjectMetadata>;
	private readonly topic: string;

	protected constructor(topic: string, tag?: string) {
		super(tag);
		this.topic = topic;
	}

	abstract onPublish(object: T | undefined, originalMessage: TopicMessage, context: FirebaseEventContext): Promise<any>;

	private _onPublish = async (object: T | undefined, originalMessage: TopicMessage, context: FirebaseEventContext) => {
		try {
			return await this.onPublish(object, originalMessage, context);
		} catch (e) {
<<<<<<< HEAD
			const _message = `Error publishing pub/sub message to topic ${this.topic} ` + __stringify(e);
			this.logError(_message);
=======
			const _message = `Error publishing pub/sub message` + __stringify(object) +
				"\n" + ` to topic ${this.topic}` + "\n with attributes: " + __stringify(originalMessage.attributes) + "\n" + __stringify(e)
			this.logError(_message)
>>>>>>> fbbdcf7e
			try {
				await dispatch_onServerError.dispatchModuleAsync([ServerErrorSeverity.Critical, this, _message]);
			} catch (_e) {
				this.logError("Error while handing pubsub error", _e);
			}
			throw e;
		}
	};

	getFunction = () => {
		if (this.function)
			return this.function;

		return this.function = functions.pubsub.topic(this.topic).onPublish(async (message: Message, context: FirebaseEventContext) => {
			// need to validate etc...
			const originalMessage: TopicMessage = message.toJSON();

			let data: T | undefined;
			try {
				data = JSON.parse(Buffer.from(originalMessage.data, 'base64').toString());
			} catch (e) {
				this.logError(`Error parsing the data attribute from pub/sub message to topic ${this.topic}` +
					              "\n" + __stringify(originalMessage.data) + "\n" + __stringify(e));
			}

			return this.handleCallback(() => this._onPublish(data, originalMessage, context));
		});
	};
}
<|MERGE_RESOLUTION|>--- conflicted
+++ resolved
@@ -322,14 +322,9 @@
 		try {
 			return await this.onPublish(object, originalMessage, context);
 		} catch (e) {
-<<<<<<< HEAD
-			const _message = `Error publishing pub/sub message to topic ${this.topic} ` + __stringify(e);
+			const _message = `Error publishing pub/sub message` + __stringify(object) +
+				"\n" + ` to topic ${this.topic}` + "\n with attributes: " + __stringify(originalMessage.attributes) + "\n" + __stringify(e);
 			this.logError(_message);
-=======
-			const _message = `Error publishing pub/sub message` + __stringify(object) +
-				"\n" + ` to topic ${this.topic}` + "\n with attributes: " + __stringify(originalMessage.attributes) + "\n" + __stringify(e)
-			this.logError(_message)
->>>>>>> fbbdcf7e
 			try {
 				await dispatch_onServerError.dispatchModuleAsync([ServerErrorSeverity.Critical, this, _message]);
 			} catch (_e) {
