--- conflicted
+++ resolved
@@ -41,12 +41,8 @@
 } from "@nu-art/ts-common";
 import {ObjectMetadata} from "firebase-functions/lib/providers/storage";
 import {Message} from "firebase-functions/lib/providers/pubsub";
-<<<<<<< HEAD
 import {firestore} from "firebase-admin";
 import DocumentSnapshot = firestore.DocumentSnapshot;
-=======
-import {DocumentSnapshot} from "@google-cloud/firestore";
->>>>>>> 3ae799c8
 
 const functions = require("firebase-functions");
 
@@ -305,11 +301,6 @@
 					}
 					throw e;
 				}
-
-<<<<<<< HEAD
-=======
-				return this.handleCallback(() => this.onFinalize(object, context));
->>>>>>> 3ae799c8
 			});
 	};
 }
