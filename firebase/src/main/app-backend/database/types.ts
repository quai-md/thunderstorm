/*
 * Firebase is a simpler Typescript wrapper to all of firebase services.
 *
 * Copyright (C) 2020 Adam van der Kruk aka TacB0sS
 *
 * Licensed under the Apache License, Version 2.0 (the "License");
 * you may not use this file except in compliance with the License.
 * You may obtain a copy of the License at
 *
 *     http://www.apache.org/licenses/LICENSE-2.0
 *
 * Unless required by applicable law or agreed to in writing, software
 * distributed under the License is distributed on an "AS IS" BASIS,
 * WITHOUT WARRANTIES OR CONDITIONS OF ANY KIND, either express or implied.
 * See the License for the specific language governing permissions and
 * limitations under the License.
 */

<<<<<<< HEAD
import {EventType} from "../../shared/types";
import * as admin from "firebase-admin";
// export type FirebaseType_DB = admin.database.Database | firebase.database.Database
// export type FirebaseType_DB = admin.database.Database

// export interface Firebase_DB {
// 	ref(path: string): Firebase_Reference;
// }
=======
import * as admin from "firebase-admin";
>>>>>>> 9ade24e2

export type Firebase_DB = admin.database.Database
export type Firebase_DataSnapshot = admin.database.DataSnapshot

<<<<<<< HEAD
export type FirebaseListener = (snapshot: Firebase_DataSnapshot | null) => void;

export interface Firebase_Reference {

	on(eventType: EventType, callback: FirebaseListener): any;

	off(eventType: EventType, callback: FirebaseListener): void;

	remove(): Promise<void>;

	set(value: any): Promise<void>;

	update(values: any): Promise<void>;

	once(eventType: EventType): Promise<Firebase_DataSnapshot>;
}
=======
export type FirebaseListener = (snapshot: Firebase_DataSnapshot | null) => void;
>>>>>>> 9ade24e2
<|MERGE_RESOLUTION|>--- conflicted
+++ resolved
@@ -16,39 +16,9 @@
  * limitations under the License.
  */
 
-<<<<<<< HEAD
-import {EventType} from "../../shared/types";
 import * as admin from "firebase-admin";
-// export type FirebaseType_DB = admin.database.Database | firebase.database.Database
-// export type FirebaseType_DB = admin.database.Database
-
-// export interface Firebase_DB {
-// 	ref(path: string): Firebase_Reference;
-// }
-=======
-import * as admin from "firebase-admin";
->>>>>>> 9ade24e2
 
 export type Firebase_DB = admin.database.Database
 export type Firebase_DataSnapshot = admin.database.DataSnapshot
 
-<<<<<<< HEAD
-export type FirebaseListener = (snapshot: Firebase_DataSnapshot | null) => void;
-
-export interface Firebase_Reference {
-
-	on(eventType: EventType, callback: FirebaseListener): any;
-
-	off(eventType: EventType, callback: FirebaseListener): void;
-
-	remove(): Promise<void>;
-
-	set(value: any): Promise<void>;
-
-	update(values: any): Promise<void>;
-
-	once(eventType: EventType): Promise<Firebase_DataSnapshot>;
-}
-=======
-export type FirebaseListener = (snapshot: Firebase_DataSnapshot | null) => void;
->>>>>>> 9ade24e2
+export type FirebaseListener = (snapshot: Firebase_DataSnapshot | null) => void;