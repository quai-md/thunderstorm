--- conflicted
+++ resolved
@@ -17,19 +17,11 @@
  */
 
 // import {FirestoreCollection} from "./FirestoreCollection";
-import {
-	FirebaseListener,
-	Firebase_DataSnapshot,
-	Firebase_DB
-} from "./types";
-import {
-	BadImplementationException,
-	calculateJsonSizeMb,
-	ObjectTS
-} from "@nu-art/ts-common";
+import {Firebase_DataSnapshot, Firebase_DB, FirebaseListener} from "./types";
+import {BadImplementationException, calculateJsonSizeMb, ObjectTS} from "@nu-art/ts-common";
 import {FirebaseSession} from "../auth/firebase-session";
 import {FirebaseBaseWrapper} from "../auth/FirebaseBaseWrapper";
-import { getDatabase } from 'firebase-admin/database'
+import {getDatabase} from 'firebase-admin/database'
 
 export class DatabaseWrapper
 	extends FirebaseBaseWrapper {
@@ -38,11 +30,7 @@
 
 	constructor(firebaseSession: FirebaseSession<any>) {
 		super(firebaseSession);
-<<<<<<< HEAD
-		this.database = firebaseSession.app.database();
-=======
 		this.database = getDatabase(firebaseSession.app)
->>>>>>> 9ade24e2
 	}
 
 	public async get<T>(path: string, defaultValue?: T): Promise<T | undefined> {
@@ -60,7 +48,7 @@
 	public listen<T>(path: string, callback: (value: T | undefined) => void): FirebaseListener {
 		try {
 			return this.database.ref(path).on("value", (snapshot: Firebase_DataSnapshot) => callback(snapshot ? snapshot.val() : undefined));
-		} catch (e) {
+		} catch (e: any) {
 			throw new BadImplementationException(`Error while getting value from path: ${path}`, e);
 		}
 	}
@@ -68,7 +56,7 @@
 	public stopListening<T>(path: string, listener: FirebaseListener): void {
 		try {
 			this.database.ref(path).off("value", listener);
-		} catch (e) {
+		} catch (e: any) {
 			throw new BadImplementationException(`Error while getting value from path: ${path}`, e);
 		}
 	}
@@ -76,7 +64,7 @@
 	public async set<T>(path: string, value: T) {
 		try {
 			return await this.database.ref(path).set(value);
-		} catch (e) {
+		} catch (e: any) {
 			throw new BadImplementationException(`Error while setting value to path: ${path}`, e);
 		}
 	}
@@ -99,7 +87,7 @@
 	public async patch<T>(path: string, value: T) {
 		try {
 			return await this.database.ref(path).update(value);
-		} catch (e) {
+		} catch (e: any) {
 			this.logError(e);
 			throw new BadImplementationException(`Error while updating value to path: ${path}`, e);
 		}
@@ -119,7 +107,7 @@
 
 		try {
 			return await this.database.ref(path).remove();
-		} catch (e) {
+		} catch (e: any) {
 			throw new BadImplementationException(`Error while removing path: ${path}`, e);
 		}
 	}
