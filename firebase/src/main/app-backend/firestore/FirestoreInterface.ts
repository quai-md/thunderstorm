/*
 * Firebase is a simpler Typescript wrapper to all of firebase services.
 *
 * Copyright (C) 2020 Adam van der Kruk aka TacB0sS
 *
 * Licensed under the Apache License, Version 2.0 (the "License");
 * you may not use this file except in compliance with the License.
 * You may obtain a copy of the License at
 *
 *     http://www.apache.org/licenses/LICENSE-2.0
 *
 * Unless required by applicable law or agreed to in writing, software
 * distributed under the License is distributed on an "AS IS" BASIS,
 * WITHOUT WARRANTIES OR CONDITIONS OF ANY KIND, either express or implied.
 * See the License for the specific language governing permissions and
 * limitations under the License.
 */

import {
	ComparatorMap,
	FirestoreQuery
} from "../..";
import {
	FirestoreType_DocumentSnapshot,
	FirestoreType_Query
} from "./types";
import {FirestoreCollection} from "./FirestoreCollection";
import {
	__stringify,
	_keys,
	BadImplementationException,
	ImplementationMissingException
} from "@nu-art/ts-common";
import * as admin from "firebase-admin";

export class FirestoreInterface {

	static buildQuery<Type extends object>(collection: FirestoreCollection<Type>, query?: FirestoreQuery<Type>): admin.firestore.Query {
		let myQuery: FirestoreType_Query = collection.collection;
		if (query && query.select)
			myQuery = myQuery.select ? myQuery.select(...query.select as string[]) : myQuery;

		if (query && query.where) {
			const whereClause = query.where;
			myQuery = Object.keys(whereClause).reduce((_query: FirestoreType_Query, _whereField) => {
				const whereField = _whereField;
				const whereValue: any = whereClause[whereField as keyof Type];
				if (whereValue === undefined || whereValue === null)
					return _query;

<<<<<<< HEAD
				if (Array.isArray(whereValue)) {
					if (whereValue.length === 0 || whereValue.length > 10)
						throw new BadImplementationException(
							"While querying in an array you can only provide one or more values to query by and not more than 10... this " +
							"is due to Firestore limitation... ");

					if (whereValue.length === 1)
						return _query.where(whereField, "array-contains", whereValue[0]);

					return _query.where(whereField, "array-contains-any", whereValue);
				}
=======
				const processObject = (___query: FirestoreType_Query, whereKey: string, _whereValue: any): FirestoreType_Query => {
					const valueType = typeof _whereValue;

					if (Array.isArray(_whereValue)) {
						if (_whereValue.length === 0 || _whereValue.length > 10)
							throw new BadImplementationException(
								"While querying in an array you can only provide one or more values to query by and not more than 10... this " +
								"is due to Firestore limitation... ");
>>>>>>> d445cb2a

						if (_whereValue.length === 1)
							return _query.where(whereKey, 'array-contains', _whereValue[0]);

						return _query.where(whereKey, 'array-contains-any', _whereValue);
					}

					if (this.isQueryObject(_whereValue)) {
						// @ts-ignore
						return _query.where(whereKey, ComparatorMap[Object.keys(_whereValue)[0]], Object.values(_whereValue)[0]);
					}

					if (valueType === "string" || valueType === "number" || valueType === "boolean")
						return ___query.where(whereKey, "==", _whereValue);

					if (valueType === "object") {
						return Object.keys(_whereValue as object).reduce((__query: FirestoreType_Query, key) => {
							return processObject(__query, `${whereKey}.${key}`, _whereValue[key]);
						}, ___query);
					}

					throw new ImplementationMissingException(
<<<<<<< HEAD
						`Could not compose where clause for '${whereField}' with value type '${valueType}'in query: ${__stringify(___query)}`);
=======
						`Could not compose where clause for '${whereKey}' with value type '${valueType}'in query: ${__stringify(___query)}`)
>>>>>>> d445cb2a
				};

				return processObject(_query, whereField, whereValue);
			}, myQuery);
		}

		if (query && query.orderBy)
			myQuery = query.orderBy.reduce((_query: FirestoreType_Query, field) => {
				return _query.orderBy ? _query.orderBy(field.key as string, field.order) : _query;
			}, myQuery);

		if (query && query.limit)
			myQuery = myQuery.limit(query.limit);

		return myQuery as admin.firestore.Query;
	}

	private static isQueryObject(whereValue: any) {
		return typeof whereValue === "object" && Object.keys(whereValue).length === 1 && (
			whereValue["$ac"] ||
			whereValue["$aca"] ||
			whereValue["$in"] ||
			whereValue["$nin"] ||
			whereValue["$gt"] ||
			whereValue["$gte"] ||
			whereValue["$lt"] ||
			whereValue["$lte"] ||
			whereValue["$neq"] ||
			whereValue["$eq"]);
	}

	static assertUniqueDocument(results: FirestoreType_DocumentSnapshot[], query: FirestoreQuery<any>, collectionName: string): (FirestoreType_DocumentSnapshot | undefined) {
		if (results.length > 1)
			throw new BadImplementationException(`too many results for query: ${__stringify(query)} in collection: ${collectionName}`);

		if (results.length === 0)
			return;

		return results[0];
	};

	static buildUniqueQuery<Type extends object>(collection: FirestoreCollection<Type>, instance: Type): FirestoreQuery<Type> {
		_keys(instance).forEach((key) => {
			if (instance[key] === undefined || instance[key] === null) {
				throw new BadImplementationException(
					`No where properties are allowed to be null or undefined.\nWhile querying collection '${collection.name}' we found property '${key}' to be '${instance[key]}'`);
			}
		});

		const where = collection.externalUniqueFilter(instance);
		return {where};
	}
}<|MERGE_RESOLUTION|>--- conflicted
+++ resolved
@@ -48,19 +48,6 @@
 				if (whereValue === undefined || whereValue === null)
 					return _query;
 
-<<<<<<< HEAD
-				if (Array.isArray(whereValue)) {
-					if (whereValue.length === 0 || whereValue.length > 10)
-						throw new BadImplementationException(
-							"While querying in an array you can only provide one or more values to query by and not more than 10... this " +
-							"is due to Firestore limitation... ");
-
-					if (whereValue.length === 1)
-						return _query.where(whereField, "array-contains", whereValue[0]);
-
-					return _query.where(whereField, "array-contains-any", whereValue);
-				}
-=======
 				const processObject = (___query: FirestoreType_Query, whereKey: string, _whereValue: any): FirestoreType_Query => {
 					const valueType = typeof _whereValue;
 
@@ -69,12 +56,11 @@
 							throw new BadImplementationException(
 								"While querying in an array you can only provide one or more values to query by and not more than 10... this " +
 								"is due to Firestore limitation... ");
->>>>>>> d445cb2a
 
 						if (_whereValue.length === 1)
-							return _query.where(whereKey, 'array-contains', _whereValue[0]);
+							return _query.where(whereKey, "array-contains", _whereValue[0]);
 
-						return _query.where(whereKey, 'array-contains-any', _whereValue);
+						return _query.where(whereKey, "array-contains-any", _whereValue);
 					}
 
 					if (this.isQueryObject(_whereValue)) {
@@ -92,11 +78,7 @@
 					}
 
 					throw new ImplementationMissingException(
-<<<<<<< HEAD
-						`Could not compose where clause for '${whereField}' with value type '${valueType}'in query: ${__stringify(___query)}`);
-=======
-						`Could not compose where clause for '${whereKey}' with value type '${valueType}'in query: ${__stringify(___query)}`)
->>>>>>> d445cb2a
+						`Could not compose where clause for '${whereKey}' with value type '${valueType}'in query: ${__stringify(___query)}`);
 				};
 
 				return processObject(_query, whereField, whereValue);
