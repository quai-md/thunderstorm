/*
 * Firebase is a simpler Typescript wrapper to all of firebase services.
 *
 * Copyright (C) 2020 Adam van der Kruk aka TacB0sS
 *
 * Licensed under the Apache License, Version 2.0 (the "License");
 * you may not use this file except in compliance with the License.
 * You may obtain a copy of the License at
 *
 *     http://www.apache.org/licenses/LICENSE-2.0
 *
 * Unless required by applicable law or agreed to in writing, software
 * distributed under the License is distributed on an "AS IS" BASIS,
 * WITHOUT WARRANTIES OR CONDITIONS OF ANY KIND, either express or implied.
 * See the License for the specific language governing permissions and
 * limitations under the License.
 */

import {
	ComparatorMap,
	FirestoreQuery
} from "../..";
import {
	FirestoreType_DocumentSnapshot,
	FirestoreType_Query
} from "./types";
import {FirestoreCollection} from "./FirestoreCollection";
import {
	__stringify,
	_keys,
	BadImplementationException,
	ImplementationMissingException
} from "@nu-art/ts-common";
import * as admin from "firebase-admin";

export class FirestoreInterface {

	static buildQuery<Type extends object>(collection: FirestoreCollection<Type>, query?: FirestoreQuery<Type>): admin.firestore.Query {
		let myQuery: FirestoreType_Query = collection.collection;
		if (query && query.select)
			myQuery = myQuery.select ? myQuery.select(...query.select as string[]) : myQuery;

		if (query && query.where) {
			const whereClause = query.where;
			myQuery = Object.keys(whereClause).reduce((_query: FirestoreType_Query, _whereField) => {
				const whereField = _whereField;
				const whereValue: any = whereClause[whereField as keyof Type];
				if (!this.isDefined(whereValue))
					return _query;

				if (Array.isArray(whereValue)) {
					if (whereValue.length === 0 || whereValue.length > 10)
						throw new BadImplementationException(
							"While querying in an array you can only provide one or more values to query by and not more than 10... this " +
							"is due to Firestore limitation... ");

					if (whereValue.length === 1)
						return _query.where(whereField, "array-contains", whereValue[0]);

					return _query.where(whereField, "array-contains-any", whereValue);
				}

				if (this.isQueryObject(whereValue)) {
					// @ts-ignore
					return _query.where(whereField, ComparatorMap[Object.keys(whereValue)[0]], Object.values(whereValue)[0]);
				}


				const processObject = (___query: FirestoreType_Query, whereKey: string, _whereValue: any): FirestoreType_Query => {
					const valueType = typeof _whereValue;

					if (valueType === "string" || valueType === "number" || valueType === "boolean")
						return ___query.where(whereKey, "==", _whereValue);

					if (valueType === "object") {
						return Object.keys(_whereValue as object).reduce((__query: FirestoreType_Query, key) => {
							return processObject(__query, `${whereKey}.${key}`, _whereValue[key]);
						}, ___query);
					}

					throw new ImplementationMissingException(
						`Could not compose where clause for '${whereField}' with value type '${valueType}'in query: ${__stringify(___query)}`);
				};

				return processObject(_query, whereField, whereValue);
			}, myQuery);
		}

		if (query && query.orderBy)
			myQuery = query.orderBy.reduce((_query: FirestoreType_Query, field) => {
				return _query.orderBy ? _query.orderBy(field.key as string, field.order) : _query;
			}, myQuery);

		if (query && query.limit)
			myQuery = myQuery.limit(query.limit);

		return myQuery as admin.firestore.Query;
	}

<<<<<<< HEAD
	private static isDefined(val: any): boolean {
		return val !== null && val !== undefined;
=======
	private static isDefined(val: any):boolean{
		return val !== null && val !== undefined
>>>>>>> 28c9a01c
	}

	private static isQueryObject(whereValue: any) {
		return typeof whereValue === "object" && Object.keys(whereValue).length === 1 && (
			this.isDefined(whereValue["$ac"]) ||
			this.isDefined(whereValue["$aca"]) ||
			this.isDefined(whereValue["$in"]) ||
			this.isDefined(whereValue["$gt"]) ||
			this.isDefined(whereValue["$gte"]) ||
			this.isDefined(whereValue["$lt"]) ||
			this.isDefined(whereValue["$lte"]) ||
			this.isDefined(whereValue["$eq"]));
	}

	static assertUniqueDocument(results: FirestoreType_DocumentSnapshot[], query: FirestoreQuery<any>, collectionName: string): (FirestoreType_DocumentSnapshot | undefined) {
		if (results.length > 1)
			throw new BadImplementationException(`too many results for query: ${__stringify(query)} in collection: ${collectionName}`);

		if (results.length === 0)
			return;

		return results[0];
	};

	static buildUniqueQuery<Type extends object>(collection: FirestoreCollection<Type>, instance: Type): FirestoreQuery<Type> {
		_keys(instance).forEach((key) => {
			if (instance[key] === undefined || instance[key] === null) {
				throw new BadImplementationException(
					`No where properties are allowed to be null or undefined.\nWhile querying collection '${collection.name}' we found property '${key}' to be '${instance[key]}'`);
			}
		});

		const where = collection.externalUniqueFilter(instance);
		return {where};
	}
}<|MERGE_RESOLUTION|>--- conflicted
+++ resolved
@@ -97,13 +97,8 @@
 		return myQuery as admin.firestore.Query;
 	}
 
-<<<<<<< HEAD
-	private static isDefined(val: any): boolean {
-		return val !== null && val !== undefined;
-=======
 	private static isDefined(val: any):boolean{
 		return val !== null && val !== undefined
->>>>>>> 28c9a01c
 	}
 
 	private static isQueryObject(whereValue: any) {
