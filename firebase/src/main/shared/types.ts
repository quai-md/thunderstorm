/*
 * Firebase is a simpler Typescript wrapper to all of firebase services.
 *
 * Copyright (C) 2020 Adam van der Kruk aka TacB0sS
 *
 * Licensed under the Apache License, Version 2.0 (the "License");
 * you may not use this file except in compliance with the License.
 * You may obtain a copy of the License at
 *
 *     http://www.apache.org/licenses/LICENSE-2.0
 *
 * Unless required by applicable law or agreed to in writing, software
 * distributed under the License is distributed on an "AS IS" BASIS,
 * WITHOUT WARRANTIES OR CONDITIONS OF ANY KIND, either express or implied.
 * See the License for the specific language governing permissions and
 * limitations under the License.
 */

import {MandatoryKeys, RequireOptionals} from "@nu-art/ts-common";

export type Firebase_Message = {
	token?: string,
	topic?: string,
	condition?: string
};

export interface Firebase_Messaging {
	send(message: Firebase_Message, dryRun?: boolean): Promise<string>;
}

export type FirebaseConfig = {
	id: string,
	projectId: string;
	apiKey: string,
	authDomain: string,
	databaseURL?: string,
	storageBucket?: string,
	messagingSenderId: string
}

export type DB_Object = {
	_id: string;
	__created: number;
	__updated: number;
}

type Comparator = "in" | "array-contains" | "array-contains-any" | ">" | ">=" | "<" | "<=" | "==";
export type DB_RequestObject = Partial<DB_Object>

export type QueryComparator<T> =
	{ $ac: T extends (infer I)[] ? I : never } |
	{ $aca: T extends (infer I)[] ? I[] : never } |
	{ $nin: T extends (infer I)[] ? never : T[] } |
	{ $in: T extends (infer I)[] ? never : T[] } |
	{ $gt: number } |
	{ $gte: number } |
	{ $lt: number } |
	{ $lte: number } |
	{ $eq: number } |
	{ $neq: T };

export const ComparatorMap: { [k in keyof QueryComparator<any>]: Comparator } = {
	$nin: "not-in",
	$in: "in",
	$ac: "array-contains",
	$aca: "array-contains-any",
	$gt: ">",
	$gte: ">=",
	$lt: "<",
	$lte: "<=",
	$eq: "==",
	$neq: "!=",
};

export type FilterKeys<T extends object> = MandatoryKeys<T, string | number>[];
export type FirestoreType_OrderByDirection = 'desc' | 'asc';
export type WhereValue<Value> = QueryComparator<Value> | (Value extends object ? Clause_Where<Value> : Value | [Value]);
export type Clause_Where<T extends object> = { [P in keyof T]?: WhereValue<T[P]> }
export type Clause_OrderBy<T extends object> = [{ key: keyof T, order: FirestoreType_OrderByDirection }];
export type Clause_Select<T extends object, K extends keyof T = keyof T> = K[];

export type FirestoreQuery<T extends object> = RequireOptionals<FirestoreQueryImpl<T>>
export type FirestoreQueryImpl<T extends object> = {
	select?: Clause_Select<T>
	orderBy?: Clause_OrderBy<T>
	where?: Clause_Where<T>
	limit?: number
}

<<<<<<< HEAD
export type EventType = 'value' | 'child_added' | 'child_changed' | 'child_moved' | 'child_removed';

export enum Firebase_EventType {
	Value = "value",
	ChildAdded = "child_added",
	ChildChanged = "child_changed",
	ChildMoved = "child_moved",
	ChildRemoved = "child_removed"

}


=======
>>>>>>> 9ade24e2
export type FirebaseProjectCollections = { projectId: string, collections: string[] };<|MERGE_RESOLUTION|>--- conflicted
+++ resolved
@@ -16,7 +16,7 @@
  * limitations under the License.
  */
 
-import {MandatoryKeys, RequireOptionals} from "@nu-art/ts-common";
+import {MandatoryKeys, ObjectTS, RequireOptionals} from "@nu-art/ts-common";
 
 export type Firebase_Message = {
 	token?: string,
@@ -72,34 +72,19 @@
 	$neq: "!=",
 };
 
-export type FilterKeys<T extends object> = MandatoryKeys<T, string | number>[];
+export type FilterKeys<T extends ObjectTS> = MandatoryKeys<T, string | number>[];
 export type FirestoreType_OrderByDirection = 'desc' | 'asc';
-export type WhereValue<Value> = QueryComparator<Value> | (Value extends object ? Clause_Where<Value> : Value | [Value]);
-export type Clause_Where<T extends object> = { [P in keyof T]?: WhereValue<T[P]> }
-export type Clause_OrderBy<T extends object> = [{ key: keyof T, order: FirestoreType_OrderByDirection }];
-export type Clause_Select<T extends object, K extends keyof T = keyof T> = K[];
+export type WhereValue<Value> = QueryComparator<Value> | (Value extends ObjectTS ? Clause_Where<Value> : Value | [Value]);
+export type Clause_Where<T extends ObjectTS> = { [P in keyof T]?: WhereValue<T[P]> }
+export type Clause_OrderBy<T extends ObjectTS> = [{ key: keyof T, order: FirestoreType_OrderByDirection }];
+export type Clause_Select<T extends ObjectTS, K extends keyof T = keyof T> = K[];
 
-export type FirestoreQuery<T extends object> = RequireOptionals<FirestoreQueryImpl<T>>
-export type FirestoreQueryImpl<T extends object> = {
+export type FirestoreQuery<T extends ObjectTS> = RequireOptionals<FirestoreQueryImpl<T>>
+export type FirestoreQueryImpl<T extends ObjectTS> = {
 	select?: Clause_Select<T>
 	orderBy?: Clause_OrderBy<T>
 	where?: Clause_Where<T>
 	limit?: number
 }
 
-<<<<<<< HEAD
-export type EventType = 'value' | 'child_added' | 'child_changed' | 'child_moved' | 'child_removed';
-
-export enum Firebase_EventType {
-	Value = "value",
-	ChildAdded = "child_added",
-	ChildChanged = "child_changed",
-	ChildMoved = "child_moved",
-	ChildRemoved = "child_removed"
-
-}
-
-
-=======
->>>>>>> 9ade24e2
 export type FirebaseProjectCollections = { projectId: string, collections: string[] };