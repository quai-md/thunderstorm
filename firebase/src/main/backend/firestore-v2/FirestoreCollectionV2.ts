/*
 * Firebase is a simpler Typescript wrapper to all of firebase services.
 *
 * Copyright (C) 2020 Adam van der Kruk aka TacB0sS
 *
 * Licensed under the Apache License, Version 2.0 (the "License");
 * you may not use this file except in compliance with the License.
 * You may obtain a copy of the License at
 *
 *     http://www.apache.org/licenses/LICENSE-2.0
 *
 * Unless required by applicable law or agreed to in writing, software
 * distributed under the License is distributed on an "AS IS" BASIS,
 * WITHOUT WARRANTIES OR CONDITIONS OF ANY KIND, either express or implied.
 * See the License for the specific language governing permissions and
 * limitations under the License.
 */

import {
	_keys,
	BadImplementationException,
	batchAction,
	compare,
	currentTimeMillis,
	DB_Object,
	exists,
	generateHex,
	MUSTNeverHappenException,
	PreDB,
	StaticLogger,
	Subset,
	UniqueId
} from '@nu-art/ts-common';
import {
	FirestoreType_Collection,
	FirestoreType_DocumentReference,
	FirestoreType_DocumentSnapshot
} from '../firestore/types';
import {Clause_Where, FilterKeys, FirestoreQuery} from '../../shared/types';
import {FirestoreWrapperBEV2} from './FirestoreWrapperBEV2';
import {Transaction} from 'firebase-admin/firestore';
import {FirestoreInterfaceV2} from './FirestoreInterfaceV2';
import {FirestoreTransaction} from '../firestore/FirestoreTransaction';
import {firestore} from 'firebase-admin';
import DocumentReference = firestore.DocumentReference;
import UpdateData = firestore.UpdateData;
import FieldValue = firestore.FieldValue;

type UpdateObject<Type extends DB_Object> = { _id: UniqueId } & UpdateData<Type>;
export const dbIdLength = 32;
export const _EmptyQuery = Object.freeze({where: {}});


/**
 * FirestoreCollection is a class for handling Firestore collections. It takes in the name, FirestoreWrapperBE instance, and uniqueKeys as parameters.
 */
export class FirestoreCollectionV2<Type extends DB_Object> {
	readonly name: string;
	readonly wrapper: FirestoreWrapperBEV2;
	readonly collection: FirestoreType_Collection;

	/**
	 * External unique as in there must never ever be two that answer the same query
	 */
	readonly externalUniqueFilter: ((object: Subset<Type>) => Clause_Where<Type>);

	/**
	 * @param name
	 * @param wrapper
	 * @param uniqueKeys
	 */
	constructor(name: string, wrapper: FirestoreWrapperBEV2, uniqueKeys?: FilterKeys<Type>) {
		this.name = name;
		this.wrapper = wrapper;
		if (!/[a-z-]{3,}/.test(name))
			StaticLogger.logWarning('Please follow name pattern for collections /[a-z-]{3,}/');

		this.collection = wrapper.firestore.collection(name);
		this.externalUniqueFilter = (instance: Type) => {
			if (!uniqueKeys)
				throw new BadImplementationException('In order to use a unique query your collection MUST have a unique filter');

			return uniqueKeys.reduce((where, key: keyof Type) => {
				if (!exists(instance[key]))
					throw new BadImplementationException(
						`No where properties are allowed to be null or undefined.\nWhile querying collection '${this.name}' we found property '${String(key)}' to be '${where[key]}'`);

				// @ts-ignore
				where[key] = instance[key];
				return where;
			}, {} as Clause_Where<Type>);
		};
	}

	getDocWrapper(_id: UniqueId) {
		const doc = this.wrapper.firestore.doc(`${this.name}/${_id}`) as FirestoreType_DocumentReference<Type>;
		return new DocWrapperV2<Type>(this.wrapper, doc);
	}

	getDocWrapperFromItem(item: PreDB<Type>) {
		if (!exists(item._id))
			throw new BadImplementationException('Cannot create DocWrapper without _id!');

		return this.getDocWrapper(item._id!);
	}

	protected async queryByIds(all_ids: UniqueId[]) {
		return await batchAction(all_ids, 10, async (chunk) => {
			const myQuery = FirestoreInterfaceV2.buildQuery<Type>(this, {where: {_id: {$in: chunk}}} as FirestoreQuery<Type>);
			return ((await myQuery.get()).docs as FirestoreType_DocumentSnapshot[]).map(snapshot => snapshot.data() as Type);
		});
	}

	protected async _createItem(preDBInstance: PreDB<Type>) {
		const dbInstance = this.prepareObjForCreate(preDBInstance);
		await this.assertInstance(dbInstance);
		const doc = this.getDocWrapperFromItem(dbInstance);
		return doc.set(dbInstance);
	}

	protected async _createBulk(preDBInstances: PreDB<Type>[]) {
		const bulk = this.wrapper.firestore.bulkWriter();
		const toReturnObjects: Type[] = [];

		await preDBInstances.reduce((_bulk, instance) => {
			const dbInstance = this.prepareObjForCreate(instance);
			_bulk.set(this.getDocWrapperFromItem(instance).ref, dbInstance);
			toReturnObjects.push(dbInstance);
			return _bulk;
		}, bulk).flush();

		return toReturnObjects;
	}

	prepareObjForCreate(preDBObject: PreDB<Type>): Type {
		const now = currentTimeMillis();
		// if (preDBObject._id)
		// 	throw new ValidationException('Cannot create objects that already have _id!', preDBObject);

		preDBObject._id = generateId();
		preDBObject.__updated = preDBObject.__created = now;

		return preDBObject as Type;
	}

	private async assertInstance(dbInstance: Type, transaction?: FirestoreTransaction, request?: Express.Request) {
		await this.upgradeInstances([dbInstance]);
		await this.preUpsertProcessing(dbInstance, transaction, request);
		this.validateImpl(dbInstance);
		await this.assertUniqueness(dbInstance, transaction, request);
	}

	protected _deleteUnique = async (_id: UniqueId) => {
		if (!_id)
			throw new MUSTNeverHappenException('Cannot deleteUnique without an _id!');

		await this.getDocWrapper(_id).delete();
	};

	protected async _deleteQuery(query: FirestoreQuery<Type>) {
		if (!exists(query) || compare(query, _EmptyQuery))
			throw new MUSTNeverHappenException('An empty query was passed to delete.query!');

		// todo
	}

	protected async _deleteBulk(docs: DocWrapperV2<Type>[]) {
		await this._deleteBulkRefs(docs.map(_doc => _doc.ref));
	}

	protected async _deleteBulkRefs(refs: DocumentReference[]) {
		const bulk = this.wrapper.firestore.bulkWriter();
		refs.forEach(_ref => bulk.delete(_ref));
		await bulk.close();
	}

	async deleteCollection() {
		const refs = await this.collection.listDocuments();
		await this._deleteBulkRefs(refs);
	}

	/**
	 * Get the db objects from the query
	 * @param ourQuery
	 */
	async queryInstances(ourQuery: FirestoreQuery<Type>): Promise<Type[]> {
		return (await this._query(ourQuery)).map(result => result.data() as Type);
	}

	private async _query(ourQuery?: FirestoreQuery<Type>): Promise<FirestoreType_DocumentSnapshot[]> {
		const myQuery = FirestoreInterfaceV2.buildQuery(this, ourQuery);
		return (await myQuery.get()).docs as FirestoreType_DocumentSnapshot[];
	}

	protected async _update(updateData: UpdateObject<Type>) {
		const doc = this.getDocWrapper(updateData._id);
		await this.preUpdateData(updateData);
		return doc.update(updateData);
	}

	protected async _updateBulk(updateData: UpdateObject<Type>[]) {
		const toUpdate = await Promise.all(updateData.map(async instance => await this.preUpdateData(instance)));

		const bulk = this.wrapper.firestore.bulkWriter();
		await toUpdate.reduce((_bulk, instance) => {
			_bulk.update(this.getDocWrapper(instance._id).ref, instance);
			return _bulk;
		}, bulk).close();
	}

	private async preUpdateData(updateData: UpdateObject<Type>) {
		// @ts-ignore
		delete updateData._id;
		delete updateData.__created;
		updateData.__updated = currentTimeMillis();
		_keys(updateData).forEach(_key => {
			// @ts-ignore
			return updateData[_key] ??= FieldValue.delete();
		});
		await this.assertUpdateData(updateData);
		return updateData;
	}

	private async assertUpdateData(updateData: UpdateData<Type>) {
	}

	/**
	 * Get DocWrappers per the db objects from the query
	 * @param ourQuery
	 */
	async newQuery(ourQuery: FirestoreQuery<Type>): Promise<DocWrapperV2<Type>[]> {
		const docs = await this._query(ourQuery) as FirestoreType_DocumentSnapshot<Type>[];
		return docs.filter(doc => doc.exists).map(doc => new DocWrapperV2<Type>(this.wrapper, doc.ref, doc.data()));
	}

	async getAll() {

	}

	private upgradeInstances(dbInstances: Type[]) {
		//todo - maybe should be filled only in extending modules
	}

	private async preUpsertProcessing(dbInstance: Type, transaction?: FirestoreTransaction, request?: Express.Request) {
		//todo - maybe should be filled only in extending modules
	}

	private validateImpl(dbInstance: Type) {
		//todo validation using validator
	}

	private assertUniqueness(dbInstance: Type, transaction?: FirestoreTransaction, request?: Express.Request) {
	}

<<<<<<< HEAD
	upsert = {
		single: async (item: PreDB<Type> | UpdateData<Type>) => {
			if (!item._id)
				return await this.create.item(item as PreDB<Type>);

			return await this.update(item._id as UniqueId, item as UpdateData<Type>);
		},
	};

=======
>>>>>>> 2f0178ae
	query = {
		unique: async (_id: UniqueId, transaction?: Transaction) => {
			return await this.getDocWrapper(_id).get(transaction);
		},
		byId: async (all_ids: UniqueId[], transaction?: Transaction) => await this.queryByIds(all_ids),
		all: async (query?: FirestoreQuery<Type>) => {
			const myQuery = FirestoreInterfaceV2.buildQuery<Type>(this, query);
			return ((await myQuery.get()).docs as FirestoreType_DocumentSnapshot[]).map(snapshot => snapshot.data() as Type);
		},
	};

	create = {
		item: async (item: PreDB<Type>) => await this._createItem(item),
		all: async (items: PreDB<Type>[]) => await this._createBulk(items),
	};

	update = {
		item: this._update,
		all: this._updateBulk,
	};

	delete = {
		unique: this._deleteUnique,
		item: async (item: PreDB<Type>) => await this.getDocWrapperFromItem(item).delete(),
		all: async (_ids: UniqueId[]) => await this._deleteBulk(_ids.map(_id => this.getDocWrapper(_id))),
		allItems: async (items: PreDB<Type>[]) => await this._deleteBulk(items.map(_item => this.getDocWrapperFromItem(_item))),
		query: this._deleteQuery
	};
}

export function generateId() {
	return generateHex(dbIdLength);
}


export class DocWrapperV2<T extends DB_Object> {
	wrapper: FirestoreWrapperBEV2;
	ref: FirestoreType_DocumentReference<T>;
	data?: T;

	constructor(wrapper: FirestoreWrapperBEV2, ref: FirestoreType_DocumentReference<T>, data?: T) {
		this.wrapper = wrapper;
		this.ref = ref;
		this.data = data;
	}

	async runInTransaction<R>(processor: (transaction: Transaction) => Promise<R>) {
		const firestore = this.wrapper.firestore;
		return firestore.runTransaction(processor);
	}

	cleanCache = () => {
		delete this.data;
	};

	delete = async (transaction?: Transaction) => {
		if (transaction)
			transaction.delete(this.ref);
		else
			await this.ref.delete();
	};

	fromCache = () => {
		return this.data;
	};

	get = async (transaction?: Transaction) => {
		if (transaction)
			this.data = (await transaction.get(this.ref)).data() as T;

		return this.data ?? (this.data = (await this.ref.get()).data() as T);
	};

	create = async (instance: PreDB<T>, transaction?: Transaction): Promise<T> => {
		if (transaction)
			transaction.set(this.ref, instance as T);
		else
			await this.ref.create(instance as T);

		return instance as T;
	};

	set = async (instance: PreDB<T>, transaction?: Transaction): Promise<T> => {
		if (transaction)
			transaction.set(this.ref, instance as T);
		else
			await this.ref.set(instance as T);

		return instance as T;
	};

	update = async (updateData: UpdateData<T>, transaction?: Transaction) => {
		if (transaction)
			transaction.update(this.ref, updateData);
		else
			await this.ref.update(updateData);
	};
}<|MERGE_RESOLUTION|>--- conflicted
+++ resolved
@@ -252,18 +252,6 @@
 	private assertUniqueness(dbInstance: Type, transaction?: FirestoreTransaction, request?: Express.Request) {
 	}
 
-<<<<<<< HEAD
-	upsert = {
-		single: async (item: PreDB<Type> | UpdateData<Type>) => {
-			if (!item._id)
-				return await this.create.item(item as PreDB<Type>);
-
-			return await this.update(item._id as UniqueId, item as UpdateData<Type>);
-		},
-	};
-
-=======
->>>>>>> 2f0178ae
 	query = {
 		unique: async (_id: UniqueId, transaction?: Transaction) => {
 			return await this.getDocWrapper(_id).get(transaction);
