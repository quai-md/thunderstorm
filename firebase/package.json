{
  "name": "@nu-art/firebase",
  "version": "0.0.0",
  "description": "Storm - Express & Typescript based backend framework",
  "keywords": [
    "TacB0sS",
    "infra",
    "nu-art",
    "storm",
    "thunderstorm",
    "typescript"
  ],
  "homepage": "https://github.com/nu-art-js/firebase",
  "bugs": {
    "url": "https://github.com/nu-art-js/firebase/issues"
  },
  "repository": {
    "type": "git",
    "url": "git+ssh://git@github.com:nu-art-js/firebase.git"
  },
  "license": "Apache-2.0",
  "author": "TacB0sS",
  "main": "main/index.js",
  "types": "main/index.d.ts",
  "files": [
    "**/*"
  ],
  "scripts": {
    "build": "tsc"
  },
  "dependencies": {
    "@google-cloud/common": "^3.0.0",
<<<<<<< HEAD
    "@google-cloud/firestore": "^4.8.1",
    "@google-cloud/storage": "^5.14.5",
    "@nu-art/ts-common": "~0.0.1",
    "express": "^4.17.1",
=======
    "@google-cloud/storage": "^5.0.0",
    "express": "^4.17.1",
    "firebase": "^9.6.1",
    "firebase-admin": "^10.0.1",
    "firebase-functions": "^3.16.0",
>>>>>>> 9ade24e2
    "google-auth-library": "^6.0.6"
  },
  "devDependencies": {
    "firebase": "^9.5.0",
    "firebase-admin": "^10.0.0",
    "firebase-functions": "^3.16.0",
    "@nu-art/testelot": "~0.0.1",
    "@types/compression": "^1.0.1",
    "@types/express": "^4.17.2",
    "fs": "0.0.1-security",
    "ts-node": "^8.6.2",
<<<<<<< HEAD
    "typescript": "^4.5.0"
=======
    "typescript": "~4.1.0"
>>>>>>> 9ade24e2
  }
}<|MERGE_RESOLUTION|>--- conflicted
+++ resolved
@@ -29,19 +29,14 @@
     "build": "tsc"
   },
   "dependencies": {
+    "@nu-art/ts-common": "~0.0.1",
     "@google-cloud/common": "^3.0.0",
-<<<<<<< HEAD
+    "@google-cloud/storage": "^5.0.0",
     "@google-cloud/firestore": "^4.8.1",
-    "@google-cloud/storage": "^5.14.5",
-    "@nu-art/ts-common": "~0.0.1",
-    "express": "^4.17.1",
-=======
-    "@google-cloud/storage": "^5.0.0",
     "express": "^4.17.1",
     "firebase": "^9.6.1",
     "firebase-admin": "^10.0.1",
     "firebase-functions": "^3.16.0",
->>>>>>> 9ade24e2
     "google-auth-library": "^6.0.6"
   },
   "devDependencies": {
@@ -53,10 +48,6 @@
     "@types/express": "^4.17.2",
     "fs": "0.0.1-security",
     "ts-node": "^8.6.2",
-<<<<<<< HEAD
     "typescript": "^4.5.0"
-=======
-    "typescript": "~4.1.0"
->>>>>>> 9ade24e2
   }
 }