import {ConsoleContainer} from './ConsoleContainer';
import {BlessedWidgetOptions} from './types';


type ScreenKeyBinding = {
	keys: string[];
	callback: VoidFunction;
};

/**
 * An abstract class representing a screen container for Blessed widgets with state management and key bindings.
 *
 * @template State - The type of the state object.
 */
export abstract class ConsoleScreen<State extends object>
	extends ConsoleContainer<'screen', State> {
	/**
	 * Creates an instance of ConsoleScreen.
	 *
	 * @param {Widgets.IScreenOptions} [props] - The properties to apply to the screen widget.
	 * @param {ScreenKeyBinding[]} [keyBinding] - An array of key bindings for the screen widget.
	 */
	constructor(props?: BlessedWidgetOptions['screen'], keyBinding: ScreenKeyBinding[] = []) {
		super('screen', props, keyBinding);
	}

<<<<<<< HEAD
	protected abstract createWidgets(): void;

	readonly create = () => {
		this.createScreen();
		this._createWidgets();
		if (!this.enabled)
			this.resume();

		return this;
	};

	readonly resume = () => {
		this.enabled = true;
		this.widgets.forEach(widget => {
			widget.focusable = true;
			widget.interactive = true;
		});

		this._render();
		return this;
	};

	private _render() {
		if (!this.enabled)
			return;

		this.screen.render();
		this.render();
	}

	// this for inheriting and rendering the state according to the widgets
	protected abstract render(): void ;

	readonly pause = () => {
		this.enabled = false;
		this.widgets.forEach(widget => {
			widget.focusable = false;
			widget.interactive = false;
		});
		return this;
	};

	readonly dispose = () => {

		this.widgets.forEach(widget => widget.detach());
		// @ts-ignore
		this.widgets = [];
		this._render();
		if (this.enabled)
			this.pause();
		return this;
	};

	readonly releaseScreen = () => {
		if (!this.screen)
			return;

		this.screen.detach();
		this.screen.clear();
		this.screen.destroy();
	};
=======
>>>>>>> 1cfe033a
}<|MERGE_RESOLUTION|>--- conflicted
+++ resolved
@@ -24,68 +24,4 @@
 		super('screen', props, keyBinding);
 	}
 
-<<<<<<< HEAD
-	protected abstract createWidgets(): void;
-
-	readonly create = () => {
-		this.createScreen();
-		this._createWidgets();
-		if (!this.enabled)
-			this.resume();
-
-		return this;
-	};
-
-	readonly resume = () => {
-		this.enabled = true;
-		this.widgets.forEach(widget => {
-			widget.focusable = true;
-			widget.interactive = true;
-		});
-
-		this._render();
-		return this;
-	};
-
-	private _render() {
-		if (!this.enabled)
-			return;
-
-		this.screen.render();
-		this.render();
-	}
-
-	// this for inheriting and rendering the state according to the widgets
-	protected abstract render(): void ;
-
-	readonly pause = () => {
-		this.enabled = false;
-		this.widgets.forEach(widget => {
-			widget.focusable = false;
-			widget.interactive = false;
-		});
-		return this;
-	};
-
-	readonly dispose = () => {
-
-		this.widgets.forEach(widget => widget.detach());
-		// @ts-ignore
-		this.widgets = [];
-		this._render();
-		if (this.enabled)
-			this.pause();
-		return this;
-	};
-
-	readonly releaseScreen = () => {
-		if (!this.screen)
-			return;
-
-		this.screen.detach();
-		this.screen.clear();
-		this.screen.destroy();
-	};
-=======
->>>>>>> 1cfe033a
 }