{
  "compilerOptions": {
    "target": "es2017",
    "jsx": "react",
    "lib": [
      "es5",
      "es6",
      "es7",
      "dom"
    ],
    "declaration": true,
    "resolveJsonModule": true,
    "esModuleInterop": true,
    "experimentalDecorators": true,
    "moduleResolution": "node",
    "noUnusedLocals": true,
    "module": "commonjs",
    "sourceMap": true,
<<<<<<< HEAD
    "strict": true
=======
    "strict": true,
    "typeRoots": [
      "./types"
    ]
>>>>>>> 26702e4a
  },
  "esModuleInterop": true,
  "module": "ES2020"
}<|MERGE_RESOLUTION|>--- conflicted
+++ resolved
@@ -16,14 +16,10 @@
     "noUnusedLocals": true,
     "module": "commonjs",
     "sourceMap": true,
-<<<<<<< HEAD
-    "strict": true
-=======
     "strict": true,
     "typeRoots": [
       "./types"
     ]
->>>>>>> 26702e4a
   },
   "esModuleInterop": true,
   "module": "ES2020"
