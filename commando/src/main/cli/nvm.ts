--- conflicted
+++ resolved
@@ -141,12 +141,8 @@
 		commando
 			.append('export NVM_DIR="$HOME/.nvm"')
 			.append('[ -s "$NVM_DIR/nvm.sh" ] && . "$NVM_DIR/nvm.sh"  # This loads nvm')
-<<<<<<< HEAD
-			.append('[ -s "$NVM_DIR/bash_completion" ] && . "$NVM_DIR/bash_completion"  # This loads nvm bash_completion');
+			.append('nvm use');
 		return commando;
-=======
-			.append('nvm use');
->>>>>>> 1cfe033a
 	}
 }
 
