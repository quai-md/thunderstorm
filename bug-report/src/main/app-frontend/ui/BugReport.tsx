--- conflicted
+++ resolved
@@ -48,47 +48,29 @@
 	borderColor: 'transparent'
 };
 type State = {
-	error: Error | null,
-<<<<<<< HEAD
-	errorInfo: React.ErrorInfo | null
-	description: string
-	subject: string
-=======
-	errorInfo: React.ErrorInfo | null,
-	description?: string,
+	error?: Error,
+	errorInfo?: React.ErrorInfo
+	description?: string
 	subject?: string
->>>>>>> 61ac0801
 }
 
 export class BugReport
 	extends React.Component<Props, State> {
 
-	constructor(props: {}) {
+	constructor(props: Props) {
 		super(props);
-		this.state = {error: null, errorInfo: null, description: "", subject: ""};
+		this.state = {}
 	}
 
 	componentDidCatch(error: Error, errorInfo: React.ErrorInfo) {
+		BugReportModule.sendBugReport("Automatic submission", "these logs were triggered by a UI failure");
 		this.setState({
 			              error: error,
 			              errorInfo: errorInfo
 		              });
 	}
 
-	onSubmitAutomatic = () => {
-		BugReportModule.sendBugReport("Automatic submission", "these logs were triggered by a UI failure");
-		DialogModule.close();
-	};
-
 	showAppConfirmationDialogExample = () => {
-<<<<<<< HEAD
-		const title = "Submit bug report";
-		const _subject = this.state.subject;
-		const _description = this.state.description;
-
-		const onSubmit = (withJira: boolean = false) => {
-			BugReportModule.sendBugReport(_subject, _description, withJira);
-=======
 		const title = "Bug Report";
 
 		const onSubmit = () => {
@@ -96,21 +78,11 @@
 				return ToastModule.toastError('you must first add a subject');
 			BugReportModule.sendBugReport(this.state.subject, this.state.description || '');
 			this.setState({subject: undefined, description: undefined});
->>>>>>> 61ac0801
 			DialogModule.close();
 		};
 
 		const content =
 			      <div className={'ll_v_c'}>
-<<<<<<< HEAD
-				      <TS_Input
-					      id={"bug-report-subject"}
-					      type={"text"}
-					      value={_subject}
-					      placeholder={"type a subject here"}
-					      onChange={(subject: string) => this.setState({subject})}
-				      />
-=======
 				      <div style={{
 					      border: `1px solid darkslategray`,
 					      marginBottom: "5px",
@@ -122,28 +94,16 @@
 						      type={"text"}
 						      value={this.state.subject || ''}
 						      placeholder={"type bug name here"}
-						      onChange={(value: string) => {
-							      this.setState({subject: value});
-						      }}
+						      onChange={(subject: string) => this.setState({subject})}
 					      />
 				      </div>
->>>>>>> 61ac0801
 				      <TS_TextArea
 					      id={"bug-report-description"}
 					      type="text"
 					      style={{height: "110px", margin: "8px", width: "100%", outline: "none"}}
-<<<<<<< HEAD
-					      value={_description}
-					      placeholder={"type your description here"}
-					      onChange={(description: string) => this.setState({description})}
-				      />
-=======
 					      value={this.state.description || ''}
 					      placeholder={"type bug description here"}
-					      onChange={(value: string) => {
-						      this.setState({description: value});
-					      }}/>
->>>>>>> 61ac0801
+					      onChange={(description: string) => this.setState({description})}/>
 			      </div>;
 
 
@@ -160,7 +120,6 @@
 
 	render() {
 		if (this.state.errorInfo) {
-			this.onSubmitAutomatic();
 			return (
 				<div>
 					<h2>Something went wrong.</h2>
