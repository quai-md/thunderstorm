--- conflicted
+++ resolved
@@ -35,20 +35,14 @@
     "@nu-art/user-account": "~0.0.1",
     "@nu-art/jira": "~0.0.1",
     "express": "^4.16.4",
-<<<<<<< HEAD
-=======
-    "firebase": "^9.6.1",
-    "firebase-admin": "^10.0.1",
->>>>>>> 9ade24e2
     "jszip": "^3.3.0",
     "request": "^2.88.0",
     "moment": "^2.24.0",
     "use-strict": "^1.0.1"
   },
   "devDependencies": {
-    "firebase": "^9.5.0",
-    "firebase-admin": "^10.0.0",
-    "firebase-functions": "^3.16.0",
+    "firebase": "^9.6.1",
+    "firebase-admin": "^10.0.1",
     "@types/express": "^4.16.1",
     "@types/file-saver": "^2.0.1",
     "@types/history": "^4.7.2",
@@ -56,7 +50,7 @@
     "@types/react": "^16.8.7",
     "@types/request": "^2.48.1",
     "module-alias": "^2.2.0",
-    "react": "^16.0.0",
+    "react": "^16.8.1",
     "ts-node": "^8.6.2",
     "tslint": "^5.16.0",
     "typescript": "^4.5.0"
