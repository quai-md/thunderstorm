--- conflicted
+++ resolved
@@ -19,11 +19,8 @@
 import MenuUrl, {ReactComponent as Menu} from './svgs/icon__menu.svg';
 import GoogleUrl, {ReactComponent as Google} from './svgs/icon__google.svg';
 import DownloadUrl, {ReactComponent as Download} from './svgs/icon__download.svg';
-<<<<<<< HEAD
 import CopyUrl, {ReactComponent as Copy} from './svgs/icon__copy.svg';
-=======
 import AddImageUrl, {ReactComponent as AddImage} from './svgs/icon__add-image.svg';
->>>>>>> b09220f3
 
 export type IconStyle = {
 	color: string;
@@ -81,11 +78,9 @@
 	menu: {component: genIcon(Menu), url: MenuUrl},
 	google: {component: genIcon(Google), url: GoogleUrl},
 	download: {component: genIcon(Download), url: DownloadUrl},
-<<<<<<< HEAD
 	copy: {component: genIcon(Copy), url: CopyUrl}
-=======
+	download: {component: genIcon(Download), url: DownloadUrl},
 	addImage: {component: genIcon(AddImage), url: AddImageUrl},
->>>>>>> b09220f3
 };
 
 export const tsIconKeys = (): TSIcons[] => {
