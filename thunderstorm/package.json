{
  "name": "@nu-art/thunderstorm",
  "version": "0.0.0",
  "description": "Thunderstorm",
  "keywords": [
    "TacB0sS",
    "express",
    "infra",
    "nu-art",
    "thunderstorm",
    "typescript"
  ],
  "homepage": "https://github.com/nu-art-js/thunderstorm",
  "bugs": {
    "url": "https://github.com/nu-art-js/thunderstorm/issues"
  },
  "repository": {
    "type": "git",
    "url": "git+ssh://git@github.com:nu-art-js/thunderstorm.git"
  },
  "license": "Apache-2.0",
  "author": "TacB0sS",
  "main": "./dist/index.js",
  "types": "dist/index.d.ts",
  "scripts": {
    "build": "tsc -b -f"
  },
  "dependencies": {
    "@nu-art/firebase": "~0.0.1",
    "@nu-art/testelot": "~0.0.1",
    "@nu-art/ts-common": "~0.0.1",
    "abort-controller": "^3.0.0",
    "axios": "^0.21.0",
    "express": "^4.16.4",
<<<<<<< HEAD
    "firebase": "^9.6.1",
    "firebase-admin": "^10.0.1",
    "firebase-functions": "^3.16.0",
    "node-fetch": "^2.6.1",
    "react": "^16.0.0",
    "react-dom": "^16.0.0",
=======
    "firebase": "^9.0.0",
    "firebase-admin": "^9.11.1",
    "firebase-functions": "^3.15.4",
    "react": "^16.8.4",
    "react-dom": "^16.8.4",
>>>>>>> 3ae799c8
    "react-router": "^5.1.2",
    "react-router-dom": "^5.1.2",
    "react-select": "^5.0.0",
    "request": "^2.88.0"
  },
  "devDependencies": {
    "@types/compression": "^1.7.0",
    "@types/express": "^4.16.1",
    "@types/history": "^4.7.2",
    "@types/node-fetch": "^2.5.7",
    "@types/qs": "^6.5.2",
    "@types/react": "^16.8.7",
    "@types/react-router": "^5.1.4",
    "@types/react-router-dom": "^5.1.3",
    "@types/request": "^2.48.1",
    "body-parser": "^1.19.0",
    "compression": "^1.7.4",
    "csstype": "^2.6.7",
    "history": "^4.9.0",
    "moment": "^2.24.0",
    "qs": "^6.6.0",
    "ts-node": "^9.1.1",
    "tslint": "^5.16.0",
    "typescript": "~4.1.0",
    "use-strict": "^1.0.1"
  }
}<|MERGE_RESOLUTION|>--- conflicted
+++ resolved
@@ -23,7 +23,7 @@
   "main": "./dist/index.js",
   "types": "dist/index.d.ts",
   "scripts": {
-    "build": "tsc -b -f"
+    "build": "tsc"
   },
   "dependencies": {
     "@nu-art/firebase": "~0.0.1",
@@ -32,23 +32,15 @@
     "abort-controller": "^3.0.0",
     "axios": "^0.21.0",
     "express": "^4.16.4",
-<<<<<<< HEAD
     "firebase": "^9.6.1",
     "firebase-admin": "^10.0.1",
     "firebase-functions": "^3.16.0",
     "node-fetch": "^2.6.1",
     "react": "^16.0.0",
     "react-dom": "^16.0.0",
-=======
-    "firebase": "^9.0.0",
-    "firebase-admin": "^9.11.1",
-    "firebase-functions": "^3.15.4",
-    "react": "^16.8.4",
-    "react-dom": "^16.8.4",
->>>>>>> 3ae799c8
     "react-router": "^5.1.2",
     "react-router-dom": "^5.1.2",
-    "react-select": "^5.0.0",
+    "react-select": "^4.0.0",
     "request": "^2.88.0"
   },
   "devDependencies": {
@@ -58,8 +50,10 @@
     "@types/node-fetch": "^2.5.7",
     "@types/qs": "^6.5.2",
     "@types/react": "^16.8.7",
+    "@types/react-dom": "^16.0.0",
     "@types/react-router": "^5.1.4",
     "@types/react-router-dom": "^5.1.3",
+    "@types/react-select": "^4.0.0",
     "@types/request": "^2.48.1",
     "body-parser": "^1.19.0",
     "compression": "^1.7.4",
