--- conflicted
+++ resolved
@@ -143,11 +143,7 @@
 						Select All
 					</TS_Checkbox>
 					<TS_Input onChange={val => this.setState({searchFilter: val})} type={'text'}
-<<<<<<< HEAD
-										placeholder={'sreach collection'}/>
-=======
-							  placeholder={'search collection'}/>
->>>>>>> aa48c7df
+										placeholder={'search collection'}/>
 				</LL_H_C>
 				{this.state.moduleList.map(name => {
 					const collectionMetadata = this.state.metadata?.collectionsData.find(collection => collection.collectionName === name);
