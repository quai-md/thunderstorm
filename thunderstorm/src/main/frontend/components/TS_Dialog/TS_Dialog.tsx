import * as React from 'react';
import './TS_Dialog.scss';
import {_values, BadImplementationException, filterInstances, flatArray, TS_Object, TypedMap} from '@nu-art/ts-common';
import {ComponentSync} from '../../core/ComponentSync';
import {TS_BusyButton} from '../TS_BusyButton';
import {TS_Button} from '../TS_Button';
import {DialogKey, ModuleFE_Dialog} from '../../component-modules/ModuleFE_Dialog';
import {TS_ErrorBoundary} from '../TS_ErrorBoundary';
import {_className, stopPropagation} from '../../utils/tools';
<<<<<<< HEAD
import {LL_V_L} from '../Layouts';
=======
import {TS_ButtonV2} from '../TS_ButtonV2/TS_ButtonV2';
>>>>>>> 130c30b9


/**
 * ###DialogButton
 *
 * Type defining the properties for a dialog button passed on to TS_Dialog.
 */
export type DialogButton = {
	content: React.ReactNode;
	onClick?: (e: React.KeyboardEvent | React.MouseEvent) => void | Promise<void>;
	onDisabledClick?: (e: React.MouseEvent) => any;
	className?: string;
	associatedKeys?: string[];
	disabled?: boolean;
	renderer?: (button: DialogButton, index: number, ref?: React.RefObject<any>) => React.ReactNode;
	variant?: string;
}

export type DialogButtons = {
	left?: DialogButton[];
	center?: DialogButton[];
	right?: DialogButton[];
}

/**
 * Base state for TS_Dialog
 */
export type State_TSDialog = {
	dialogIsBusy?: boolean;
	error?: Error
};

/**
 * Base Props for TS_Dialog
 */
export type Props_TSDialog = {
	dialogKey?: string;
	dialogId: string;
	className?: string;
};

/**
 * ##TS_Dialog
 *
 * This class defines the logic and render behavior for dialogs in the system.
 * Any dialog class in the system is meant to inherit this class to utilize its features.
 */
export abstract class TS_Dialog<P extends {} = {}, S extends {} = {}>
	extends ComponentSync<P & Props_TSDialog, S & State_TSDialog> {

	// ######################## Life Cycle ########################
	__consumeDialogCloseEvent(dialogKey: DialogKey) {
		return false;
	}

	componentDidMount() {
		this._keyActionMapCreator();
		const dialog = document.getElementById(this.props.dialogId);
		dialog?.focus();
		this.forceUpdate();
	}

	// ######################## KeyMap ########################

	/**
	 * A map held per instance connecting a (keyboard)key to a dialog button.
	 * This map is filled in by calling _keyActionMapCreator with buttons.
	 * @protected
	 */
	private readonly keyActionMap: TypedMap<React.RefObject<any>> = {};

	/**
	 * A function to fill in keyActionMap.
	 *
	 * This function receives an array of buttons and for each button will connect any associated
	 * keys to the button, to be used by dialogKeyEventHandler.
	 *
	 * Keep in mind:
	 *
	 * 1. If an associated key is found in more than one button, an error will be thrown.
	 *
	 * 2. This function must be called in the constructor of the inheriting class.
	 *
	 * @param buttons - an array of buttons of type DialogButton
	 */
	private _keyActionMapCreator = () => {
		flatArray(filterInstances(_values(this.buttons()))).forEach(button => {
			if (!button.associatedKeys?.length)
				return;

			const ref = React.createRef<HTMLDivElement>();
			button.associatedKeys.forEach(key => {
				if (this.keyActionMap[key])
					throw new BadImplementationException(`Trying to assign action to key ${key} more than once`);
				this.keyActionMap[key] = ref;
			});
		});
	};

	protected deriveStateFromProps(nextProps: P, state: S) {
		return state;
	}

	private dialogKeyEventHandler = (e: React.KeyboardEvent) => {
		e.persist();

		if (e.key === 'Escape' && !this.state.dialogIsBusy)
			this.closeDialog();

		this.keyActionMap[e.key]?.current?.click(e);
	};

	// ######################## Utils ########################

	protected _buttonsCreator = (buttons?: DialogButton[]) => {
		if (!buttons?.length)
			return undefined;

		return <>
			{buttons.map((button, i) => {
				const ref = button.associatedKeys ? this.keyActionMap[button.associatedKeys[0]] : undefined;
				return (button.renderer ?? TS_Dialog.normalButton)(button, i, ref);
			})}
		</>;
	};

	protected closeDialog = (force = false) => {
		ModuleFE_Dialog.close(force, this.props.dialogKey);
	};

	// ######################## Render - Header ########################

	private dialogHeader = (headerContent: React.ReactNode | undefined) => {
		return headerContent && <div className={'ts-dialog__header'}>
			{headerContent}
        </div>;
	};

	protected renderHeader = (): React.ReactNode | undefined => {
		return undefined;
	};

	// ######################## Render - Main ########################

	private dialogBody = (mainContent: React.ReactNode | undefined) => {
		return mainContent && <div className={'ts-dialog__main'}>
			{mainContent}
        </div>;
	};

	protected renderBody = (): React.ReactNode | undefined => {
		return undefined;
	};

	// ######################## Render - Buttons ########################

	private dialogButtons = (buttons: TS_Object) => {
		if (_values(buttons).every(arr => !arr || !arr.length))
			return undefined;

		return <div className={'ts-dialog__buttons'}>
			{buttons.left && <div className={'ts-dialog__buttons__left'}>{this._buttonsCreator(buttons.left)}</div>}
			{buttons.center &&
                <div className={'ts-dialog__buttons__center'}>{this._buttonsCreator(buttons.center)}</div>}
			{buttons.right && <div className={'ts-dialog__buttons__right'}>{this._buttonsCreator(buttons.right)}</div>}
		</div>;
	};

	protected buttons = (): DialogButtons => {
		return {};
	};

	protected performAction = (action: () => Promise<void>) => {
		this.setState({dialogIsBusy: true} as S & State_TSDialog, async () => {
			await action();

			if (this.mounted)
				this.setState({dialogIsBusy: false} as S & State_TSDialog);
		});
	};

	// ######################## Render ########################

	render() {
		let buttons = {};
		let mainContent;
		let headerContent;
		try {
			buttons = this.buttons();
			mainContent = this.renderBody();
			headerContent = this.renderHeader();
		} catch (err: any) {
			if (!this.state.error)
				this.setState({error: err});
		}

		return <TS_ErrorBoundary error={this.state.error} onClick={() => this.closeDialog(true)}>
			<LL_V_L className={_className('ts-dialog', this.props.className)} id={this.props.dialogId} tabIndex={-1}
<<<<<<< HEAD
							onKeyDown={this.dialogKeyEventHandler}
							onClick={stopPropagation}
							onContextMenu={stopPropagation}>
=======
					onKeyDown={this.dialogKeyEventHandler}
					onContextMenu={stopPropagation}>
>>>>>>> 130c30b9
				{this.dialogHeader(headerContent)}
				{this.dialogBody(mainContent)}
				{this.dialogButtons(buttons)}
			</LL_V_L>
		</TS_ErrorBoundary>;
	}

	static busyButton = (button: DialogButton, index: number, ref?: React.RefObject<any>) => {
		return <TS_BusyButton
			className={button.className}
			innerRef={ref}
			onClick={async (e) => await button.onClick?.(e)}
			disabled={button.disabled}
			onDisabledClick={button.onDisabledClick}
			key={`button-${index}`}
		>{button.content}</TS_BusyButton>;
	};

	static normalButton = (button: DialogButton, index: number, ref?: React.RefObject<any>) => {
		return <TS_Button
			className={button.className}
			ref={ref}
			onClick={button.onClick}
			onDisabledClick={button.onDisabledClick}
			disabled={button.disabled}
			key={`button-${index}`}
		>{button.content}</TS_Button>;
	};

	static buttonV2 = (button: DialogButton, index: number, ref?: React.RefObject<any>) => {
		return <TS_ButtonV2
			ref={ref}
			className={button.className}
			onClick={button.onClick}
			disabled={button.disabled}
			key={`button-${index}`}
			variant={button.variant}
		>{button.content}</TS_ButtonV2>;
	};

	static Button_Cancel = {
		content: 'Cancel',
		onClick: () => ModuleFE_Dialog.close(true),
		associatedKeys: ['Escape']
	};
}<|MERGE_RESOLUTION|>--- conflicted
+++ resolved
@@ -7,11 +7,8 @@
 import {DialogKey, ModuleFE_Dialog} from '../../component-modules/ModuleFE_Dialog';
 import {TS_ErrorBoundary} from '../TS_ErrorBoundary';
 import {_className, stopPropagation} from '../../utils/tools';
-<<<<<<< HEAD
+import {TS_ButtonV2} from '../TS_ButtonV2/TS_ButtonV2';
 import {LL_V_L} from '../Layouts';
-=======
-import {TS_ButtonV2} from '../TS_ButtonV2/TS_ButtonV2';
->>>>>>> 130c30b9
 
 
 /**
@@ -210,14 +207,9 @@
 
 		return <TS_ErrorBoundary error={this.state.error} onClick={() => this.closeDialog(true)}>
 			<LL_V_L className={_className('ts-dialog', this.props.className)} id={this.props.dialogId} tabIndex={-1}
-<<<<<<< HEAD
-							onKeyDown={this.dialogKeyEventHandler}
-							onClick={stopPropagation}
+					onKeyDown={this.dialogKeyEventHandler}
+					onClick={stopPropagation}
 							onContextMenu={stopPropagation}>
-=======
-					onKeyDown={this.dialogKeyEventHandler}
-					onContextMenu={stopPropagation}>
->>>>>>> 130c30b9
 				{this.dialogHeader(headerContent)}
 				{this.dialogBody(mainContent)}
 				{this.dialogButtons(buttons)}
