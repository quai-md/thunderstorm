--- conflicted
+++ resolved
@@ -18,15 +18,9 @@
 }>;
 
 type State = {
-<<<<<<< HEAD
 	validModules: (ModuleFE_BaseDB<any>)[];
 	readyModules: (ModuleFE_BaseDB<any>)[];
-	awaiting: boolean;
-=======
-	validModules: (ModuleFE_BaseDB<any> | ModuleFE_v3_BaseDB<any>)[];
-	readyModules: (ModuleFE_BaseDB<any> | ModuleFE_v3_BaseDB<any>)[];
 	ready: boolean;
->>>>>>> f77ea8dc
 };
 
 export type AwaitModule_LoaderProps = {
