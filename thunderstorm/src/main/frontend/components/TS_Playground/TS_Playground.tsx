/*
 * Thunderstorm is a full web app framework!
 *
 * Typescript & Express backend infrastructure that natively runs on firebase function
 * Typescript & React frontend infrastructure
 *
 * Copyright (C) 2020 Adam van der Kruk aka TacB0sS
 *
 * Licensed under the Apache License, Version 2.0 (the "License");
 * you may not use this file except in compliance with the License.
 * You may obtain a copy of the License at
 *
 *     http://www.apache.org/licenses/LICENSE-2.0
 *
 * Unless required by applicable law or agreed to in writing, software
 * distributed under the License is distributed on an "AS IS" BASIS,
 * WITHOUT WARRANTIES OR CONDITIONS OF ANY KIND, either express or implied.
 * See the License for the specific language governing permissions and
 * limitations under the License.
 */
import * as React from 'react';
import {ReactNode} from 'react';
import {Example_NewProps} from './Example_NewProps';
import {SimpleListAdapter} from '../adapter/Adapter';
import './TS_Playground.scss';
import {LL_H_C, LL_V_L} from '../Layouts';
import {StorageKey} from '../../modules/ModuleFE_LocalStorage';
import {TS_Tree} from '../TS_Tree';
import {_className} from '../../utils/tools';
import {TS_ErrorBoundary} from '../TS_ErrorBoundary';
import {TS_Route} from '../../modules/routing/types';
import {TS_NavLink} from '../../modules/routing/ModuleFE_RoutingV2';
import {md5} from '@nu-art/ts-common';
import {Outlet} from 'react-router-dom';


const selectedPlaygroundStorage = new StorageKey<string>('selected-playground');
const collapsedPlaygroundStorage = new StorageKey<boolean>('collapsed-playground');

export type PlaygroundProps = {}

type State = {
	selectedScreen?: PlaygroundScreen;
	collapsed: boolean;
}

export type PlaygroundScreen<T extends any = any> = {
	name: string;
	renderer: React.ComponentType<T>;
	data?: T[];
}

export class TS_Playground
	extends React.Component<PlaygroundProps, State> {

<<<<<<< HEAD
<<<<<<< Updated upstream
=======
	static Route: TS_Route;
	static screens: PlaygroundScreen[];
	static collapseCaret: (() => React.ReactNode) | ReactNode;

	static createRoute(screens: PlaygroundScreen[], collapseCaret: (() => React.ReactNode) | ReactNode): TS_Route {
		this.screens = screens;
		this.collapseCaret = collapseCaret;

		return this.Route = {
=======
	static screens: PlaygroundScreen[];
	static collapseCaret: (() => React.ReactNode) | ReactNode;

	static Route(): TS_Route<{}> {
		return {
>>>>>>> ef962af6
			path: 'playground',
			key: 'playground',
			Component: this,
			children: TS_Playground.screens.map(screen => {
				return {key: screen.name, path: md5(screen.name), Component: screen.renderer as React.ComponentClass};
			})
		};
	}

<<<<<<< HEAD
>>>>>>> Stashed changes
=======
>>>>>>> ef962af6
	constructor(props: PlaygroundProps) {
		super(props);
		const selectedPlaygroundKey = selectedPlaygroundStorage.get();
		this.state = {
			selectedScreen: TS_Playground.screens.find(s => s.name === selectedPlaygroundKey),
			collapsed: collapsedPlaygroundStorage.get() ?? false,
		};
	}

	render() {
<<<<<<< HEAD
<<<<<<< Updated upstream
		const adapter = SimpleListAdapter<PlaygroundScreen>(this.props.screens, item => <div className={'ts-playground__item'}>{item.item.name}</div>);
=======
		const adapter = SimpleListAdapter<PlaygroundScreen>(TS_Playground.screens, item => <TS_NavLink
			route={TS_Playground.Route.children!.find(i => i.key === item.item.name)!}
=======
		const adapter = SimpleListAdapter<PlaygroundScreen>(TS_Playground.screens, item => <TS_NavLink
			route={TS_Playground.Route().children!.find(i => i.key === item.item.name)!}
>>>>>>> ef962af6
			className={({isActive, isPending}) => _className('ts-playground__nav-item', isActive ? 'selected' : undefined)}
		>
			{item.item.name}
		</TS_NavLink>);
<<<<<<< HEAD
>>>>>>> Stashed changes
=======
>>>>>>> ef962af6
		const className = _className('ts-playground__selector', this.state.collapsed ? 'ts-playground__selector-collapsed' : undefined);

		return <LL_H_C className="ts-playground">
			<LL_V_L className={className}>
				{this.renderHeader()}
				<TS_Tree adapter={adapter}/>
			</LL_V_L>
			<TS_ErrorBoundary>
				<div className="ts-playground__container"><Outlet/></div>
			</TS_ErrorBoundary>
		</LL_H_C>;
	}

	private renderHeader() {
		const caret = typeof TS_Playground.collapseCaret === 'function' ? TS_Playground.collapseCaret() : TS_Playground.collapseCaret;
		return <LL_H_C className={'ts-playground__selector__header'}>
			<span className={'header__title'}>Playgrounds</span>
			<div className={'header__caret'} onClick={() => {
				const newCollapse = !this.state.collapsed;
				this.setState({collapsed: newCollapse});
				collapsedPlaygroundStorage.set(newCollapse);
			}}>{caret}</div>
		</LL_H_C>;
	}

	renderPlayground() {
		if (!this.state.selectedScreen)
			return <div>Select a playground</div>;

		const Renderer = this.state.selectedScreen.renderer;
		const data = this.state.selectedScreen.data;

		if (!data || data.length === 0)
			return <Renderer/>;

		if (data.length === 1)
			return <Renderer {...data[0]}/>;

		return <Example_NewProps name={this.state.selectedScreen.name} data={data} renderer={this.state.selectedScreen.renderer}/>;
	}
}<|MERGE_RESOLUTION|>--- conflicted
+++ resolved
@@ -53,9 +53,7 @@
 export class TS_Playground
 	extends React.Component<PlaygroundProps, State> {
 
-<<<<<<< HEAD
-<<<<<<< Updated upstream
-=======
+
 	static Route: TS_Route;
 	static screens: PlaygroundScreen[];
 	static collapseCaret: (() => React.ReactNode) | ReactNode;
@@ -65,13 +63,6 @@
 		this.collapseCaret = collapseCaret;
 
 		return this.Route = {
-=======
-	static screens: PlaygroundScreen[];
-	static collapseCaret: (() => React.ReactNode) | ReactNode;
-
-	static Route(): TS_Route<{}> {
-		return {
->>>>>>> ef962af6
 			path: 'playground',
 			key: 'playground',
 			Component: this,
@@ -81,10 +72,6 @@
 		};
 	}
 
-<<<<<<< HEAD
->>>>>>> Stashed changes
-=======
->>>>>>> ef962af6
 	constructor(props: PlaygroundProps) {
 		super(props);
 		const selectedPlaygroundKey = selectedPlaygroundStorage.get();
@@ -95,24 +82,12 @@
 	}
 
 	render() {
-<<<<<<< HEAD
-<<<<<<< Updated upstream
-		const adapter = SimpleListAdapter<PlaygroundScreen>(this.props.screens, item => <div className={'ts-playground__item'}>{item.item.name}</div>);
-=======
 		const adapter = SimpleListAdapter<PlaygroundScreen>(TS_Playground.screens, item => <TS_NavLink
 			route={TS_Playground.Route.children!.find(i => i.key === item.item.name)!}
-=======
-		const adapter = SimpleListAdapter<PlaygroundScreen>(TS_Playground.screens, item => <TS_NavLink
-			route={TS_Playground.Route().children!.find(i => i.key === item.item.name)!}
->>>>>>> ef962af6
 			className={({isActive, isPending}) => _className('ts-playground__nav-item', isActive ? 'selected' : undefined)}
 		>
 			{item.item.name}
 		</TS_NavLink>);
-<<<<<<< HEAD
->>>>>>> Stashed changes
-=======
->>>>>>> ef962af6
 		const className = _className('ts-playground__selector', this.state.collapsed ? 'ts-playground__selector-collapsed' : undefined);
 
 		return <LL_H_C className="ts-playground">
