--- conflicted
+++ resolved
@@ -19,30 +19,16 @@
  * limitations under the License.
  */
 
-<<<<<<< HEAD
 import {DatabaseWrapper, FirebaseModule} from '@nu-art/firebase/backend';
-import {merge, ModuleManager} from '@nu-art/ts-common';
-=======
-import {
-	DatabaseWrapper,
-	FirebaseModule
-} from "@nu-art/firebase/backend";
-import {
-	merge,
-	ModuleManager,
+import {merge, ModuleManager,
 	ObjectTS
-} from "@nu-art/ts-common";
->>>>>>> 0b279f3e
+} from '@nu-art/ts-common';
 
 export abstract class BaseStorm
 	extends ModuleManager {
 
-<<<<<<< HEAD
 	protected envKey: string = 'dev';
-=======
-	protected envKey: string = "dev";
 	private override: ObjectTS = {};
->>>>>>> 0b279f3e
 
 	setEnvironment(envKey: string) {
 		this.envKey = envKey;
