--- conflicted
+++ resolved
@@ -90,7 +90,7 @@
 
 	protected constructor(method: HttpMethod, relativePath: string, tag?: string) {
 		super(tag || relativePath);
-		this.setMinLevel(ServerApi.isDebug? LogLevel.Verbose:LogLevel.Info)
+		this.setMinLevel(ServerApi.isDebug ? LogLevel.Verbose : LogLevel.Info);
 
 		this.method = method;
 		this.relativePath = `${relativePath}`;
@@ -292,10 +292,11 @@
 export class ServerApi_Proxy<Binder extends ApiTypeBinder<string, R, B, P>, R = DeriveResponseType<Binder>, B = DeriveBodyType<Binder>, P extends QueryParams | {} = DeriveQueryType<Binder>>
 	extends ServerApi<Binder> {
 	private readonly api: ServerApi<Binder>;
+
 	public constructor(api: ServerApi<any>) {
 		super(api.method, `${api.relativePath}/proxy`);
 		this.api = api;
-		this.setMiddlewares(RemoteProxy.Middleware)
+		this.setMiddlewares(RemoteProxy.Middleware);
 	}
 
 	protected async process(request: ExpressRequest, response: ApiResponse, queryParams: DeriveQueryType<Binder>, body: DeriveBodyType<Binder>): Promise<DeriveResponseType<Binder>> {
@@ -316,12 +317,8 @@
 	}
 
 	protected async process(request: ExpressRequest, response: ApiResponse, queryParams: QueryParams, body: any): Promise<void> {
-<<<<<<< HEAD
-		response.redirect(this.responseCode, `${HttpServer.getBaseUrl()}${this.redirectUrl}`);
-=======
-		const query = queryParams ?  _keys(queryParams).reduce((c:string, k) => c + '&' + k + '=' + queryParams[k], '?') : '';
-		response.redirect(this.responseCode, `${HttpServer.getBaseUrl()}${this.redirectUrl}${query}`)
->>>>>>> 8221c16e
+		const query = queryParams ? _keys<QueryParams, string>(queryParams).reduce((c: string, k: string) => c + '&' + k + '=' + queryParams[k], '?') : '';
+		response.redirect(this.responseCode, `${HttpServer.getBaseUrl()}${this.redirectUrl}${query}`);
 	}
 }
 
