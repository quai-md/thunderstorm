/*
 * Thunderstorm is a full web app framework!
 *
 * Typescript & Express backend infrastructure that natively runs on firebase function
 * Typescript & React frontend infrastructure
 *
 * Copyright (C) 2020 Adam van der Kruk aka TacB0sS
 *
 * Licensed under the Apache License, Version 2.0 (the "License");
 * you may not use this file except in compliance with the License.
 * You may obtain a copy of the License at
 *
 *     http://www.apache.org/licenses/LICENSE-2.0
 *
 * Unless required by applicable law or agreed to in writing, software
 * distributed under the License is distributed on an "AS IS" BASIS,
 * WITHOUT WARRANTIES OR CONDITIONS OF ANY KIND, either express or implied.
 * See the License for the specific language governing permissions and
 * limitations under the License.
 */

/**
 * Created by tacb0ss on 11/07/2018.
 */
import {
	BadImplementationException,
	dispatch_onServerError,
	isErrorOfType,
	Logger,
	MUSTNeverHappenException,
	ServerErrorSeverity,
	validate,
<<<<<<< HEAD
	ValidationException,
	ValidatorTypeResolver
=======
	ValidatorTypeResolver,
	ValidationException,
    LogLevel
>>>>>>> ff11360f
} from "@nu-art/ts-common";

import {Stream} from "stream";
import {parse} from "url";
import {
	HttpServer,
	ServerApi_Middleware
} from "./HttpServer";
import {IncomingHttpHeaders} from "http";
// noinspection TypeScriptPreferShortImport
import {
	ApiTypeBinder,
	ApiWithBody,
	ApiWithQuery,
	DeriveBodyType,
	DeriveQueryType,
	DeriveResponseType,
	DeriveUrlType,
	HttpMethod,
	QueryParams
} from "../../../shared/types";
import {assertProperty} from "../../utils/to-be-removed";
import {ApiException,} from "../../exceptions";
import {
	ExpressRequest,
	ExpressResponse,
	ExpressRouter
} from "../../utils/types";
import {RemoteProxy} from "../proxy/RemoteProxy";

export type HttpRequestData = {
	originalUrl: string
	headers: IncomingHttpHeaders
	url: string
	query: any
	body: any
	method: HttpMethod
}


export abstract class ServerApi<Binder extends ApiTypeBinder<string, R, B, P>, R = DeriveResponseType<Binder>, B = DeriveBodyType<Binder>, P extends QueryParams | {} = DeriveQueryType<Binder>>
	extends Logger {
	public static isDebug: boolean;

	readonly printResponse: boolean = true;
	readonly headersToLog: string[] = [];

	private readonly method: HttpMethod;
	private url!: string;
	readonly relativePath: string;
	private middlewares?: ServerApi_Middleware[];
	private bodyValidator?: ValidatorTypeResolver<B>;
	private queryValidator?: ValidatorTypeResolver<P>;

	protected constructor(method: HttpMethod, relativePath: string, tag?: string) {
		super(tag || relativePath);
		this.setMinLevel(ServerApi.isDebug? LogLevel.Verbose:LogLevel.Info)

		this.method = method;
		this.relativePath = `/${relativePath}`;
	}

	setMiddlewares(...middlewares: ServerApi_Middleware[]) {
		this.middlewares = middlewares;
		return this;
	}

	addMiddlewares(...middlewares: ServerApi_Middleware[]) {
		this.middlewares = [...(this.middlewares || []), ...middlewares];
		return this;
	}

	addHeaderToLog(...headersToLog: string[]) {
		this.headersToLog.push(...headersToLog);
	}

	setBodyValidator(bodyValidator: ValidatorTypeResolver<B>) {
		this.bodyValidator = bodyValidator;
	}

	setQueryValidator(queryValidator: ValidatorTypeResolver<P>) {
		this.queryValidator = queryValidator;
	}

	asProxy(): ServerApi<Binder> {
		return new ServerApi_Proxy<Binder>(this);
	}

	getUrl() {
		return this.url;
	}

	dontPrintResponse() {
		// @ts-ignore
		this.printResponse = false;
	}

	setMaxResponsePrintSize(printResponseMaxSizeBytes: number) {
		// @ts-ignore
		this.printResponse = printResponseMaxSizeBytes > -1;
	}

	public route(router: ExpressRouter, prefixUrl: string) {
		const fullPath = `${prefixUrl ? prefixUrl : ""}${this.relativePath}`;
		this.setTag(fullPath);
		router[this.method](fullPath, this.call);
		this.url = `${HttpServer.getBaseUrl()}${fullPath}`;
	}

	assertProperty = assertProperty;

	call = async (req: ExpressRequest, res: ExpressResponse) => {
		const response: ApiResponse = new ApiResponse(this, res);

		this.logInfo(`Intercepted Url: ${req.path}`);

		if (this.headersToLog.length > 0) {
			const headers: { [s: string]: string | undefined } = {};
			for (const headerName of this.headersToLog) {
				headers[headerName] = req.header(headerName);
			}
			this.logDebug(`-- Headers: `, headers);
		}

		const reqQuery: P = parse(req.url, true).query as P;
		if (reqQuery && typeof reqQuery === "object" && Object.keys(reqQuery as QueryParams).length)
			this.logVerbose(`-- Url Params: `, reqQuery);
		else
			this.logVerbose(`-- No Params`);

		const body: B | string | undefined = req.body;
		if (body && ((typeof body === "object")))
			this.logVerbose(`-- Body (Object): `, body as unknown as object);
		else if (body && (body as string).length)
			this.logVerbose(`-- Body (String): `, body as unknown as string);
		else
			this.logVerbose(`-- No Body`);

		const requestData: HttpRequestData = {
			method: this.method,
			originalUrl: req.path,
			headers: req.headers,
			url: req.url,
			query: reqQuery,
			body: body as B,
		};

		try {
			this.bodyValidator && validate<B>(body as B, this.bodyValidator);
			this.queryValidator && validate<P>(reqQuery, this.queryValidator);

			if (this.middlewares)
				await Promise.all(this.middlewares.map(m => m(req, requestData)));

			const toReturn: unknown = await this.process(req, response, reqQuery, body as B);
			if (response.isConsumed())
				return;

			if (!toReturn)
				return await response.end(200);

			// TODO need to handle stream and buffers
			// if (Buffer.isBuffer(toReturn))
			// 	return response.stream(200, toReturn as Buffer);

			const responseType = typeof toReturn;
			if (responseType === "object")
				return await response.json(200, toReturn as object);

			if (responseType === "string" && (toReturn as string).toLowerCase().startsWith("<html"))
				return await response.html(200, toReturn as string);

			return await response.text(200, toReturn as string);
		} catch (err) {
			let e: any = err;
			let severity: ServerErrorSeverity = ServerErrorSeverity.Warning;
			if (typeof e === "string")
				e = new BadImplementationException(`String was thrown: ${e}`);

			if (!(e instanceof Error) && typeof e === "object")
				e = new BadImplementationException(`Object instance was thrown: ${JSON.stringify(e)}`);

			try {
				this.logErrorBold(e);
			} catch (e2) {
				this.logErrorBold("Error while handling error on request...", e2);
				this.logErrorBold(`Original error thrown: ${JSON.stringify(e)}`);
				this.logErrorBold(`-- Someone was stupid... you MUST only throw an Error and not objects or strings!! --`);
			}

			if (isErrorOfType(e, ValidationException))
				e = new ApiException(400, "Validator exception", e);

			if (!isErrorOfType(e, ApiException))
				e = new ApiException(500, "Unexpected server error", e);

			const apiException = isErrorOfType(e, ApiException);
			if (!apiException)
				throw new MUSTNeverHappenException("MUST NEVER REACH HERE!!!");

			if (apiException.responseCode >= 500)
				severity = ServerErrorSeverity.Error;
			else if (apiException.responseCode >= 400)
				severity = ServerErrorSeverity.Warning;

			switch (apiException.responseCode) {
				case 401:
					severity = ServerErrorSeverity.Debug;
					break;

				case 404:
					severity = ServerErrorSeverity.Info;
					break;

				case 403:
					severity = ServerErrorSeverity.Warning;
					break;

				case 500:
					severity = ServerErrorSeverity.Critical;
					break;
			}

			const message = await HttpServer.errorMessageComposer(requestData, apiException);
			try {
				await dispatch_onServerError.dispatchModuleAsync([severity, HttpServer, message]);
			} catch (e) {
				this.logError("Error while handing server error", e);
			}
			if (apiException.responseCode === 500)
				return response.serverError(apiException);

			return response.exception(apiException);
		}
	};

	protected abstract async process(request: ExpressRequest, response: ApiResponse, queryParams: P, body: B): Promise<R>;
}

export abstract class ServerApi_Get<Binder extends ApiWithQuery<U, R, P>, U extends string = DeriveUrlType<Binder>, R = DeriveResponseType<Binder>, P extends QueryParams | {} = DeriveQueryType<Binder>>
	extends ServerApi<Binder> {

	protected constructor(apiName: string) {
		super(HttpMethod.GET, apiName);
	}
}

export abstract class ServerApi_Post<Binder extends ApiWithBody<U, R, B>, U extends string = DeriveUrlType<Binder>, R = DeriveResponseType<Binder>, B = DeriveBodyType<Binder>>
	extends ServerApi<Binder> {

	protected constructor(apiName: string) {
		super(HttpMethod.POST, apiName);
	}
}

export class ServerApi_Proxy<Binder extends ApiTypeBinder<string, R, B, P>, R = DeriveResponseType<Binder>, B = DeriveBodyType<Binder>, P extends QueryParams | {} = DeriveQueryType<Binder>>
	extends ServerApi<Binder> {
	private readonly api: ServerApi<Binder>;
	public constructor(api: ServerApi<any>) {
		super(HttpMethod.ALL, `${api.relativePath}/proxy`);
		this.api = api;
		this.setMiddlewares(RemoteProxy.Middleware)
	}

	protected async process(request: ExpressRequest, response: ApiResponse, queryParams: DeriveQueryType<Binder>, body: DeriveBodyType<Binder>): Promise<DeriveResponseType<Binder>> {
		// @ts-ignore
		return this.api.process(request, response, queryParams, body);
	}
}

export class ServerApi_Redirect
	extends ServerApi<any> {
	private readonly responseCode: number;
	private readonly redirectUrl: string;

	public constructor(apiName: string, responseCode: number, redirectUrl: string) {
		super(HttpMethod.ALL, apiName);
		this.responseCode = responseCode;
		this.redirectUrl = redirectUrl;
	}

	protected async process(request: ExpressRequest, response: ApiResponse, queryParams: QueryParams, body: any): Promise<void> {
		response.redirect(this.responseCode, `${HttpServer.getBaseUrl()}${this.redirectUrl}`);
	}
}

export class ApiResponse {
	private api: ServerApi<any>;
	private readonly res: ExpressResponse;
	private consumed: boolean = false;

	constructor(api: ServerApi<any>, res: ExpressResponse) {
		this.api = api;
		this.res = res;
	}

	public isConsumed(): boolean {
		return this.consumed;
	}

	private consume() {
		if (this.consumed) {
			this.api.logError("This API was already satisfied!!", new Error());
			return;
		}

		this.consumed = true;
	}

	stream(responseCode: number, stream: Stream, headers?: any) {
		this.consume();

		this.printHeaders(headers);
		this.res.set(headers);
		this.res.writeHead(responseCode);
		stream.pipe(this.res, {end: false});
		stream.on('end', () => {
			this.res.end();
		});
	}

	private printHeaders(headers?: any) {
		if (!headers)
			return this.api.logVerbose(` -- No response headers`);

		this.api.logVerbose(` -- Response with headers: `, headers);
	}

	private printResponse(response?: string | object) {
		if (!response)
			return this.api.logVerbose(` -- No response body`);

		if (!this.api.printResponse)
			return this.api.logVerbose(` -- Response: -- Not Printing --`);

		this.api.logVerbose(` -- Response:`, response);
	}

	public code(responseCode: number, headers?: any) {
		this.printHeaders(headers);
		this.end(responseCode, "", headers);
	}

	text(responseCode: number, response?: string, _headers?: any) {
		const headers = (_headers || {});
		headers["content-type"] = "text/plain";

		this.end(responseCode, response, headers);
	}

	html(responseCode: number, response?: string, _headers?: any) {
		const headers = (_headers || {});
		headers["content-type"] = "text/html";

		this.end(responseCode, response, headers);
	}

	json(responseCode: number, response?: object | string, _headers?: any) {
		this._json(responseCode, response, _headers);
	}


	private _json(responseCode: number, response?: object | string, _headers?: any) {
		const headers = (_headers || {});
		headers["content-type"] = "application/json";

		this.end(responseCode, response, headers);
	}

	end(responseCode: number, response?: object | string, headers?: any) {
		this.consume();

		this.printHeaders(headers);
		this.printResponse(response);

		this.res.set(headers);
		this.res.writeHead(responseCode);
		this.res.end(typeof response !== "string" ? JSON.stringify(response, null, 2) : response);
	}

	redirect(responseCode: number, url: string) {
		this.consume();

		this.res.redirect(responseCode, url);
	}

	exception(exception: ApiException, headers?: any) {
		const responseBody = exception.responseBody;
		if (!ServerApi.isDebug)
			delete responseBody.debugMessage;

		this._json(exception.responseCode, responseBody, headers);
	}

	serverError(error: Error & { cause?: Error }, headers?: any) {
		const stack = error.cause ? error.cause.stack : error.stack;
		const message = (error.cause ? error.cause.message : error.message) || "";
		this.text(500, ServerApi.isDebug && stack ? stack : message, headers);
	}
}<|MERGE_RESOLUTION|>--- conflicted
+++ resolved
@@ -30,14 +30,9 @@
 	MUSTNeverHappenException,
 	ServerErrorSeverity,
 	validate,
-<<<<<<< HEAD
-	ValidationException,
-	ValidatorTypeResolver
-=======
 	ValidatorTypeResolver,
 	ValidationException,
     LogLevel
->>>>>>> ff11360f
 } from "@nu-art/ts-common";
 
 import {Stream} from "stream";
