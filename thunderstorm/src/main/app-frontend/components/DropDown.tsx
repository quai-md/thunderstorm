--- conflicted
+++ resolved
@@ -387,13 +387,8 @@
 					<div style={{textAlign: "center", opacity: 0.5}}>No options</div>
 					:
 					<Tree
-<<<<<<< HEAD
-						key={`${this.props.id}-tree`}
-						id={`${this.props.id}-tree`}
-=======
 						id={id}
 						key={id}
->>>>>>> 9fcd2dd8
 						adapter={this.props.adapter}
 						indentPx={0}
 						callBackState={(key: string, value: any, level: number) => key === '/'}
