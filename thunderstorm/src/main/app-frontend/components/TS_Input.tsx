/*
 * Thunderstorm is a full web app framework!
 *
 * Typescript & Express backend infrastructure that natively runs on firebase function
 * Typescript & React frontend infrastructure
 *
 * Copyright (C) 2020 Adam van der Kruk aka TacB0sS
 *
 * Licensed under the Apache License, Version 2.0 (the "License");
 * you may not use this file except in compliance with the License.
 * You may obtain a copy of the License at
 *
 *     http://www.apache.org/licenses/LICENSE-2.0
 *
 * Unless required by applicable law or agreed to in writing, software
 * distributed under the License is distributed on an "AS IS" BASIS,
 * WITHOUT WARRANTIES OR CONDITIONS OF ANY KIND, either express or implied.
 * See the License for the specific language governing permissions and
 * limitations under the License.
 */

import * as React from 'react';

type Props<Key> = {
	onChange: (value: string, id: Key) => void
	onAccept?: () => void
	onCancel?: () => void
<<<<<<< HEAD
	onBlur?: () => void
	inputClassName?: string
=======
	className?: string
>>>>>>> 8a5357af
	style?: React.CSSProperties
	value?: string
	error?: string
	type: 'text' | 'number' | 'password'
	placeholder?: string
	id?: Key
	focus?: boolean
	spellCheck?: boolean
}

type State = { value: string }

export class TS_Input<Key extends string>
	extends React.Component<Props<Key>, State> {
	constructor(props: Props<Key>) {
		super(props);

		this.state = {value: props.value || ""};
	}

	changeValue = (event: React.ChangeEvent<HTMLInputElement>) => {
		const value = event.target.value;
		this.setState({value: value});
		this.props.onChange(value, event.target.id as Key)
	};

	handleKeyDown = (event: React.KeyboardEvent<HTMLInputElement>) => {
		if (this.props.onAccept && event.which === 13)
			this.props.onAccept();

		if (this.props.onCancel && event.which === 27)
			this.props.onCancel();
	};

	render() {
		const {id, type, placeholder, style, className, spellCheck} = this.props;
		return (<input
			className={className}
			style={{...style}}
			key={id}
			id={id}
			type={type}
			value={this.state.value}
			placeholder={placeholder}
			onChange={this.changeValue}
			onKeyDown={this.handleKeyDown}
			onBlur={this.props.onBlur}
			ref={input => this.props.focus && input && input.focus()}
			spellCheck={spellCheck}
		/>);
	}

}<|MERGE_RESOLUTION|>--- conflicted
+++ resolved
@@ -25,12 +25,8 @@
 	onChange: (value: string, id: Key) => void
 	onAccept?: () => void
 	onCancel?: () => void
-<<<<<<< HEAD
 	onBlur?: () => void
-	inputClassName?: string
-=======
 	className?: string
->>>>>>> 8a5357af
 	style?: React.CSSProperties
 	value?: string
 	error?: string
