/*
 * Thunderstorm is a full web app framework!
 *
 * Typescript & Express backend infrastructure that natively runs on firebase function
 * Typescript & React frontend infrastructure
 *
 * Copyright (C) 2020 Adam van der Kruk aka TacB0sS
 *
 * Licensed under the Apache License, Version 2.0 (the "License");
 * you may not use this file except in compliance with the License.
 * You may obtain a copy of the License at
 *
 *     http://www.apache.org/licenses/LICENSE-2.0
 *
 * Unless required by applicable law or agreed to in writing, software
 * distributed under the License is distributed on an "AS IS" BASIS,
 * WITHOUT WARRANTIES OR CONDITIONS OF ANY KIND, either express or implied.
 * See the License for the specific language governing permissions and
 * limitations under the License.
 */

<<<<<<< HEAD
import {DB_Object, Module} from '@nu-art/ts-common';
import {Cursor, DB, ObjectStore, openDb, UpgradeDB} from 'idb';
import {DBIndex, IndexKeys} from '../../shared';
=======
import {DB_Object, Module, MUSTNeverHappenException} from '@nu-art/ts-common';
import {DBIndex} from '../../shared/types';
>>>>>>> b8350fcf

//@ts-ignore - set IDBAPI as indexedDB regardless of browser
const IDBAPI = window.indexedDB || window.mozIndexedDB || window.webkitIndexedDB || window.msIndexedDB;

type Config = {}

export type DBConfig<T extends DB_Object, Ks extends keyof T> = {
	name: string
	version?: number
	autoIncrement?: boolean,
	uniqueKeys: Ks[]
	indices?: DBIndex<T>[]
	upgradeProcessor?: (db: IDBDatabase) => void
};

export type IndexDb_Query = {
	query?: string | number | string[] | number[],
	indexKey?: string,
	limit?: number
};

export class IndexedDB<T extends DB_Object, Ks extends keyof T> {
	private db!: IDBDatabase;
	private config: DBConfig<T, Ks>;

	constructor(config: DBConfig<T, Ks>) {
		this.config = {
			...config,
			upgradeProcessor: (db: IDBDatabase) => {
				if (!db.objectStoreNames.contains(this.config.name)) {
					const store = db.createObjectStore(this.config.name, {autoIncrement: config.autoIncrement, keyPath: config.uniqueKeys as unknown as string[]});
					this.config.indices?.forEach(index => store.createIndex(index.id, index.keys as string | string[], {
						multiEntry: index.params?.multiEntry,
						unique: index.params?.unique
					}));
				}

				config.upgradeProcessor?.(db);
			},
			autoIncrement: config.autoIncrement || false,
			version: config.version || 1
		};
	}

	open(): Promise<IDBDatabase> {
		return new Promise((resolve, reject) => {
			if (!IDBAPI)
				reject(new Error('Error - current browser does not support IndexedDB'));

			const request = IDBAPI.open(this.config.name);
			request.onupgradeneeded = () => {
				const db = request.result;
				this.config.upgradeProcessor?.(db);
			};
			request.onsuccess = (event) => {
				this.db = request.result;
				resolve(this.db);
			};
			request.onerror = (event) => {
				reject(new Error(`Error opening IDB - ${this.config.name}`));
			};
		});
	}

	public readonly store = async (write = false, store?: IDBObjectStore) => {
		if (store)
			return store;

		if (!this.db)
			await this.open();

		return this.db.transaction(this.config.name, write ? 'readwrite' : 'readonly').objectStore(this.config.name);
	};

	private getCursor = async (query?: IndexDb_Query): Promise<IDBRequest<IDBCursorWithValue | null>> => {
		const store = await this.store();

		let cursorRequest: IDBRequest<IDBCursorWithValue | null>;

		if (query?.indexKey) {
			const idbIndex = store.index(query.indexKey);
			if (!idbIndex) throw new MUSTNeverHappenException('Could not find index for the given indexKey');
			cursorRequest = idbIndex.openCursor();
		} else
			cursorRequest = store.openCursor();

		return cursorRequest;
	};

	private cursorHandler = (cursorRequest: IDBRequest<IDBCursorWithValue | null>, perValueCallback: (value: T) => void,
													 endCallback: () => void, limiterCallback?: () => boolean) => {
		cursorRequest.onsuccess = (event) => {
			const cursor: IDBCursorWithValue = (event.target as IDBRequest).result;

			//If reached the end or reached limit, call endCallback
			if (!cursor || limiterCallback?.())
				return endCallback();

			//run value through the value callback
			perValueCallback(cursor.value);

			//Continue to next value
			cursor.continue();
		};
	};

	// ######################### Data insertion functions #########################

	public async insert(value: T, _store?: IDBObjectStore): Promise<T> {
		const store = await this.store(true, _store);
		const request = store.add(value);
		return new Promise((resolve, reject) => {
			request.onerror = () => reject(new Error(`Error inserting item in DB - ${this.config.name}`));
			request.onsuccess = () => resolve(request.result as unknown as T);
		});
	}

	public async insertAll(values: T[], _store?: IDBObjectStore) {
		const store = await this.store(true, _store);

		for (const value of values) {
			await this.insert(value, store);
		}
	}

	public async upsert(value: T, _store?: IDBObjectStore): Promise<T> {
		const store = await this.store(true, _store);
		const request = store.put(value);
		return new Promise((resolve, reject) => {
			request.onerror = () => reject(new Error(`Error upserting item in DB - ${this.config.name}`));
			request.onsuccess = () => resolve(request.result as unknown as T);
		});
	}

	public async upsertAll(values: T[], _store?: IDBObjectStore) {
		const store = (await this.store(true, _store));
		for (const value of values) {
			await this.upsert(value, store);
		}
	}

	// ######################### Data collection functions #########################

	public async get(key: IndexKeys<T, Ks>): Promise<T | undefined> {
		const map = this.config.uniqueKeys.map(k => key[k]);
		const request = (await this.store()).get(map);

		return new Promise((resolve, reject) => {
			request.onerror = () => reject(new Error(`Error getting item from DB - ${this.config.name}`));

			request.onsuccess = () => resolve(request.result);
		});
	}

	public async query(query: IndexDb_Query): Promise<T[] | undefined> {
		const store = await this.store();

		return new Promise((resolve, reject) => {
			let request: IDBRequest;

			if (query.indexKey)
				request = store.index(query.indexKey).getAll(query.query, query.limit);

			request = store.getAll(query.query, query.limit);

			request.onsuccess = () => {
				resolve(request.result);
			};
			request.onerror = () => {
				reject(new Error(`Error querying DB - ${this.config.name}`));
			};
		});
	}

	public async queryFilter(filter: (item: T) => boolean, query?: IndexDb_Query): Promise<T[]> {
		const limit = query?.limit || 0;
		const cursorRequest = await this.getCursor(query);
		const matches: T[] = [];

		return new Promise<T[]>((resolve, reject) => {
			this.cursorHandler(cursorRequest,
				(value) => {
					if (filter(value))
						matches.push(value);
				},
				() => resolve(matches),
				() => limit > 0 && matches.length >= limit
			);
		});
	}

	public async WIP_queryMap<Type>(mapper: (item: T) => Type, filter?: (item: T) => boolean, query?: IndexDb_Query): Promise<Type[]> {
		const limit = query?.limit || 0;
		const cursorRequest = await this.getCursor(query);
		const matches: Type[] = [];

		return new Promise<Type[]>((resolve, reject) => {
			this.cursorHandler(cursorRequest,
				(item) => {
					if (filter ? filter(item) : true)
						matches.push(mapper(item));
				},
				() => resolve(matches),
				() => limit > 0 && matches.length >= limit
			);
		});
	}

	public async queryFind(filter: (item: T) => boolean): Promise<T | undefined> {
		let match: T | undefined = undefined;
		const cursorRequest = await this.getCursor();

		return new Promise<T | undefined>((resolve, reject) => {
			this.cursorHandler(cursorRequest,
				(value) => {
					if (filter(value))
						match = value;
				},
				() => resolve(match),
				() => !!match
			);
		});
	}

	public async queryReduce() {

	}

	// ######################### Data deletion functions #########################

	public async deleteAll(): Promise<void> {
		const store = (await this.store(true));
		await store.clear();
	}

	public async delete(key: IndexKeys<T, Ks>): Promise<T | undefined> {
		const keys = this.config.uniqueKeys.map(k => key[k]);
		const store = await this.store(true);

		return new Promise((resolve, reject) => {
			const itemRequest = store.get(keys);

			itemRequest.onerror = () => reject(new Error(`Error getting item in DB - ${this.config.name}`));

			itemRequest.onsuccess = () => {
				const deleteRequest = store.delete(keys);

				deleteRequest.onerror = () => reject(new Error(`Error deleting item in DB - ${this.config.name}`));

				deleteRequest.onsuccess = () => resolve(itemRequest.result);
			};
		});
	}
}

export class IndexedDBModule_Class
	extends Module<Config> {

	dbs: { [collection: string]: IndexedDB<any, any> } = {};

	getOrCreate<T extends DB_Object, Ks extends keyof T>(config: DBConfig<T, Ks>): IndexedDB<T, Ks> {
		return this.dbs[config.name] || (this.dbs[config.name] = new IndexedDB<T, Ks>(config));
	}
}

export const IndexedDBModule = new IndexedDBModule_Class();<|MERGE_RESOLUTION|>--- conflicted
+++ resolved
@@ -19,14 +19,8 @@
  * limitations under the License.
  */
 
-<<<<<<< HEAD
-import {DB_Object, Module} from '@nu-art/ts-common';
-import {Cursor, DB, ObjectStore, openDb, UpgradeDB} from 'idb';
-import {DBIndex, IndexKeys} from '../../shared';
-=======
 import {DB_Object, Module, MUSTNeverHappenException} from '@nu-art/ts-common';
 import {DBIndex} from '../../shared/types';
->>>>>>> b8350fcf
 
 //@ts-ignore - set IDBAPI as indexedDB regardless of browser
 const IDBAPI = window.indexedDB || window.mozIndexedDB || window.webkitIndexedDB || window.msIndexedDB;
@@ -41,6 +35,8 @@
 	indices?: DBIndex<T>[]
 	upgradeProcessor?: (db: IDBDatabase) => void
 };
+
+export type IndexKeys<T extends DB_Object, Ks extends keyof T> = { [K in Ks]: T[K] };
 
 export type IndexDb_Query = {
 	query?: string | number | string[] | number[],
