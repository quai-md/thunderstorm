--- conflicted
+++ resolved
@@ -37,8 +37,8 @@
 	DeriveRealBinder
 } from "../../../shared/BaseHttpModule";
 
-<<<<<<< HEAD
-export class XhrHttpModule_Class extends BaseHttpModule_Class {
+export class XhrHttpModule_Class
+	extends BaseHttpModule_Class {
 
 	init() {
 		super.init()
@@ -49,16 +49,7 @@
 		this.origin = origin;
 	}
 
-	createRequest<
-		Binder extends ApiTypeBinder<any,any,any,any>
-		>(method: HttpMethod, key: string, data?: string): XhrHttpRequest<DeriveRealBinder<Binder>> {
-=======
-
-export class XhrHttpModule_Class
-	extends BaseHttpModule_Class {
-
 	createRequest<Binder extends ApiTypeBinder<any, any, any, any>>(method: HttpMethod, key: string, data?: string): XhrHttpRequest<DeriveRealBinder<Binder>> {
->>>>>>> ea39b56b
 		return new XhrHttpRequest<DeriveRealBinder<Binder>>(key, data, this.shouldCompress())
 			.setOrigin(this.origin)
 			.setMethod(method)
