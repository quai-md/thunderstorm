--- conflicted
+++ resolved
@@ -19,21 +19,9 @@
  * limitations under the License.
  */
 // noinspection TypeScriptPreferShortImport
-<<<<<<< HEAD
 import {ApiTypeBinder, ErrorResponse, HttpMethod} from '../../../shared/types';
 
 import {BadImplementationException} from '@nu-art/ts-common';
-=======
-import {
-	ApiTypeBinder,
-	DeriveErrorType,
-	ErrorResponse,
-	HttpMethod
-} from "../../../shared/types";
-
-import {BadImplementationException} from "@nu-art/ts-common";
-import {gzipSync} from "zlib";
->>>>>>> 0b279f3e
 // noinspection TypeScriptPreferShortImport
 import {HttpException} from '../../../shared/request-types';
 // noinspection TypeScriptPreferShortImport
@@ -187,11 +175,7 @@
 				xhr.setRequestHeader(key, this.headers[key].join('; '));
 			});
 
-<<<<<<< HEAD
-			let body = this.body;
-=======
 			let body: any = this.body;
->>>>>>> 0b279f3e
 			if (typeof body === 'string' && this.compress)
 				try {
 					body = gzipSync(this.body);
