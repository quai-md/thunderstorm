import {DBDef, OmitDBObject, tsValidateMustExist, tsValidateString, ValidatorTypeResolver} from '@nu-art/ts-common';
import {DB_AppConfig} from './types';

// export const Validator_AppConfigData = {
// 	categoriesOrder: tsValidateDynamicObject<TypedMap<UniqueId[]>>(tsValidateArray(tsValidateUniqueId), tsValidateString()),
// 	sourceTag: tsValidateUniqueId,
// 	complaintsTag: tsValidateUniqueId,
// 	diseaseCategory: tsValidateUniqueId,
// 	dpViewsOrder: tsValidator_arrayOfUniqueIds
// };

const Validator_AppConfig: ValidatorTypeResolver<OmitDBObject<DB_AppConfig>> = {
	key: tsValidateString(),
	data: tsValidateMustExist,
};

export const DBDef_AppConfigs: DBDef<DB_AppConfig, 'key'> = {
	validator: Validator_AppConfig,
	dbName: 'app-configs',
	entityName: 'app-config',
<<<<<<< HEAD
	uniqueKeys: ['key'],
	dbGroup: 'app',
=======
	versions: ['1.0.0'],
	uniqueKeys: ['key']
>>>>>>> 96b0c53b
};<|MERGE_RESOLUTION|>--- conflicted
+++ resolved
@@ -18,11 +18,7 @@
 	validator: Validator_AppConfig,
 	dbName: 'app-configs',
 	entityName: 'app-config',
-<<<<<<< HEAD
+	versions: ['1.0.0'],
 	uniqueKeys: ['key'],
 	dbGroup: 'app',
-=======
-	versions: ['1.0.0'],
-	uniqueKeys: ['key']
->>>>>>> 96b0c53b
 };