/*
 * Thunderstorm is a full web app framework!
 *
 * Typescript & Express backend infrastructure that natively runs on firebase function
 * Typescript & React frontend infrastructure
 *
 * Copyright (C) 2020 Adam van der Kruk aka TacB0sS
 *
 * Licensed under the Apache License, Version 2.0 (the "License");
 * you may not use this file except in compliance with the License.
 * You may obtain a copy of the License at
 *
 *     http://www.apache.org/licenses/LICENSE-2.0
 *
 * Unless required by applicable law or agreed to in writing, software
 * distributed under the License is distributed on an "AS IS" BASIS,
 * WITHOUT WARRANTIES OR CONDITIONS OF ANY KIND, either express or implied.
 * See the License for the specific language governing permissions and
 * limitations under the License.
 */

import {ErrorResponse} from './types';
import {BaseHttpRequest} from './BaseHttpRequest';
import {TS_Object} from '@nu-art/ts-common';


export class HttpException
	extends Error {
	constructor(responseCode: number, url: string) {
		super(`${responseCode} - ${url}`);
	}
}

export type TS_Progress = {
	readonly lengthComputable: boolean;
	readonly loaded: number;
	readonly target: any;
	readonly total: number;
}

export interface OnRequestListener {
	__onRequestCompleted: (key: string, success: boolean, requestData?: any) => void;
}

<<<<<<< HEAD
export type RequestErrorHandler<E extends ObjectTS> = (request: BaseHttpRequest<any>, resError?: ErrorResponse<E>) => void;
=======
export type RequestErrorHandler<E extends TS_Object=TS_Object> = (request: BaseHttpRequest<any, any, any, any, any>, resError?: ErrorResponse<E>) => void;
>>>>>>> 707a100c
export type RequestSuccessHandler = (request: BaseHttpRequest<any>) => void;
export type ResponseHandler = (request: BaseHttpRequest<any>) => boolean;<|MERGE_RESOLUTION|>--- conflicted
+++ resolved
@@ -42,10 +42,6 @@
 	__onRequestCompleted: (key: string, success: boolean, requestData?: any) => void;
 }
 
-<<<<<<< HEAD
-export type RequestErrorHandler<E extends ObjectTS> = (request: BaseHttpRequest<any>, resError?: ErrorResponse<E>) => void;
-=======
-export type RequestErrorHandler<E extends TS_Object=TS_Object> = (request: BaseHttpRequest<any, any, any, any, any>, resError?: ErrorResponse<E>) => void;
->>>>>>> 707a100c
+export type RequestErrorHandler<E extends TS_Object=TS_Object> = (request: BaseHttpRequest<any>, resError?: ErrorResponse<E>) => void;
 export type RequestSuccessHandler = (request: BaseHttpRequest<any>) => void;
 export type ResponseHandler = (request: BaseHttpRequest<any>) => boolean;