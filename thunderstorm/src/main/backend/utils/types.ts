/*
 * Thunderstorm is a full web app framework!
 *
 * Typescript & Express backend infrastructure that natively runs on firebase function
 * Typescript & React frontend infrastructure
 *
 * Copyright (C) 2020 Adam van der Kruk aka TacB0sS
 *
 * Licensed under the Apache License, Version 2.0 (the "License");
 * you may not use this file except in compliance with the License.
 * You may obtain a copy of the License at
 *
 *     http://www.apache.org/licenses/LICENSE-2.0
 *
 * Unless required by applicable law or agreed to in writing, software
 * distributed under the License is distributed on an "AS IS" BASIS,
 * WITHOUT WARRANTIES OR CONDITIONS OF ANY KIND, either express or implied.
 * See the License for the specific language governing permissions and
 * limitations under the License.
 */

import * as express from 'express';
<<<<<<< HEAD
import {ApiException} from '../exceptions';
import {MemStorage} from '@nu-art/ts-common/mem-storage/MemStorage';
import {CoreOptions, UriOptions} from 'request';
=======
import {ApiException, Dispatcher, ErrorMessage} from '@nu-art/ts-common';
import {CoreOptions, UriOptions} from 'request';
import {IncomingHttpHeaders} from 'http';
import {HttpMethod} from '../../shared';
>>>>>>> cd23895c


export type Express = express.Express
export type ExpressRouter = express.Router
export type ExpressRequest = express.Request<any>
export type ExpressResponse = express.Response
export type ExpressRequestHandler = express.RequestHandler

export type RequestOptions = CoreOptions & UriOptions
<<<<<<< HEAD
=======
export const dispatch_queryRequestInfo = new Dispatcher<QueryRequestInfo, '__queryRequestInfo'>('__queryRequestInfo');

export type ServerApi_Middleware<T extends any = any> = (request: ExpressRequest, response: ExpressResponse, data: HttpRequestData) => T | Promise<T>
export type HttpErrorHandler = (requestData: HttpRequestData, error: ApiException) => Promise<ErrorMessage>;
>>>>>>> cd23895c

export type ServerApi_Middleware = (storage: MemStorage) => Promise<any>
export type HttpErrorHandler = (requestData: MemStorage, error: ApiException) => Promise<string>;<|MERGE_RESOLUTION|>--- conflicted
+++ resolved
@@ -20,16 +20,9 @@
  */
 
 import * as express from 'express';
-<<<<<<< HEAD
-import {ApiException} from '../exceptions';
 import {MemStorage} from '@nu-art/ts-common/mem-storage/MemStorage';
 import {CoreOptions, UriOptions} from 'request';
-=======
-import {ApiException, Dispatcher, ErrorMessage} from '@nu-art/ts-common';
-import {CoreOptions, UriOptions} from 'request';
-import {IncomingHttpHeaders} from 'http';
-import {HttpMethod} from '../../shared';
->>>>>>> cd23895c
+import {ApiException} from '@nu-art/ts-common';
 
 
 export type Express = express.Express
@@ -39,13 +32,6 @@
 export type ExpressRequestHandler = express.RequestHandler
 
 export type RequestOptions = CoreOptions & UriOptions
-<<<<<<< HEAD
-=======
-export const dispatch_queryRequestInfo = new Dispatcher<QueryRequestInfo, '__queryRequestInfo'>('__queryRequestInfo');
-
-export type ServerApi_Middleware<T extends any = any> = (request: ExpressRequest, response: ExpressResponse, data: HttpRequestData) => T | Promise<T>
-export type HttpErrorHandler = (requestData: HttpRequestData, error: ApiException) => Promise<ErrorMessage>;
->>>>>>> cd23895c
 
 export type ServerApi_Middleware = (storage: MemStorage) => Promise<any>
 export type HttpErrorHandler = (requestData: MemStorage, error: ApiException) => Promise<string>;