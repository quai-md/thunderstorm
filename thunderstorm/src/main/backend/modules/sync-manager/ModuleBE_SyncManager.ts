--- conflicted
+++ resolved
@@ -214,17 +214,10 @@
 			const query: FirestoreQuery<DB_Object> = {limit: 1, orderBy: [{key: '__updated', order: 'desc'}]};
 			const newestItems = (await Promise.all(missingModules.map(async missingModule => {
 				try {
-<<<<<<< HEAD
 					return (await missingModule.query.custom(query))[0] as DB_Object;
 				} catch (e: any) {
+					dispatch_onApplicationException.dispatchModule(e, this);
 					this.logError(e);
-=======
-					return await missingModule.query.custom(query);
-				} catch (e: any) {
-					this.logErrorBold('Dispatching application exception for missingModule.query.custom');
-					dispatch_onApplicationException.dispatchModule(e, this);
-					return [];
->>>>>>> b9ec661a
 				}
 			})));
 
