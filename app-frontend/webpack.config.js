--- conflicted
+++ resolved
@@ -47,7 +47,6 @@
 			publicPath: '/',
 			clean: true
 		},
-<<<<<<< HEAD
 		optimization: {
 			moduleIds: 'deterministic',
 			// minimize: false,
@@ -63,21 +62,6 @@
 				},
 			},
 		},
-=======
-		// optimization: {
-		// 	moduleIds: 'deterministic',
-		// 	// minimize: false,
-		// 	splitChunks: {
-		// 		cacheGroups: {
-		// 			defaultVendors: {
-		// 				test: /[\\/]node_modules[\\/]/,
-		// 				name: 'vendors',
-		// 				chunks: 'all',
-		// 			},
-		// 		},
-		// 	},
-		// },
->>>>>>> 0b279f3e
 		devtool: "source-map",
 
 		devServer: {
@@ -128,7 +112,13 @@
 						}
 					}
 				},
-<<<<<<< HEAD
+				// {
+				// 	test: /sw\/index.ts$/,
+				// 	include: [swFolder],
+				// 	use: {
+				// 		loader: "ts-loader",
+				// 	}
+				// },
 				{
 					test: /sw\/index.ts$/,
 					include: [swFolder],
@@ -140,16 +130,6 @@
 					test: /\.js$/,
 					exclude: [/node_modules/, /dist/, /build/, /__test__/]
 				},
-=======
-				// {
-				// 	test: /sw\/index.ts$/,
-				// 	include: [swFolder],
-				// 	use: {
-				// 		loader: "ts-loader",
-				// 	}
-				// },
-				{enforce: "pre", test: /\.js$/, loader: "source-map-loader", exclude: [/node_modules/, /dist/, /build/, /__test__/]},
->>>>>>> 0b279f3e
 				{
 					test: /\.[ot]tf$/,
 					use: [
