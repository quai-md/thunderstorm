/*
 * A typescript & react boilerplate with api call example
 *
 * Copyright (C) 2020 Adam van der Kruk aka TacB0sS
 *
 * Licensed under the Apache License, Version 2.0 (the "License");
 * you may not use this file except in compliance with the License.
 * You may obtain a copy of the License at
 *
 *     http://www.apache.org/licenses/LICENSE-2.0
 *
 * Unless required by applicable law or agreed to in writing, software
 * distributed under the License is distributed on an "AS IS" BASIS,
 * WITHOUT WARRANTIES OR CONDITIONS OF ANY KIND, either express or implied.
 * See the License for the specific language governing permissions and
 * limitations under the License.
 */

import * as React from 'react';
import {
	BaseComponent,
	Dialog,
	RoutingModule,
	Toaster,
	WrapperProps,
    PopupMenu
} from "@nu-art/thunderstorm/frontend";

import {VersionOnScreen} from './components/version-on-screen';
import {
	AccountModule,
	OnLoginStatusUpdated
} from "@nu-art/user-account/frontend";
import {registerRoutes} from "./Routes";
<<<<<<< HEAD
=======
import {PopupMenu} from "@nu-art/thunderstorm/app-frontend/modules/menu/PopupMenu";
import {BugReport} from "@nu-art/bug-report/app-frontend/ui/BugReport";
>>>>>>> 49494e16

export class App
	extends BaseComponent<WrapperProps>
	implements OnLoginStatusUpdated {

	public static dropBlocker<T>(ev: React.DragEvent<T>) {
		ev.preventDefault();
		ev.stopPropagation();
	};

	onLoginStatusUpdated = () => {
		const status = AccountModule.getLoggedStatus();
		console.log('status update', status);
	};

	render() {
		registerRoutes();
		return (
			<div onDrop={App.dropBlocker} onDragOver={App.dropBlocker}>
				{RoutingModule.getRoutesMap()}
				<VersionOnScreen/>

				<Dialog/>
				<Toaster/>
				<PopupMenu/>
<<<<<<< HEAD
=======
				<BugReport/>
>>>>>>> 49494e16
			</div>);
	}
}
<|MERGE_RESOLUTION|>--- conflicted
+++ resolved
@@ -20,10 +20,10 @@
 import {
 	BaseComponent,
 	Dialog,
+	PopupMenu,
 	RoutingModule,
 	Toaster,
-	WrapperProps,
-    PopupMenu
+	WrapperProps
 } from "@nu-art/thunderstorm/frontend";
 
 import {VersionOnScreen} from './components/version-on-screen';
@@ -32,11 +32,7 @@
 	OnLoginStatusUpdated
 } from "@nu-art/user-account/frontend";
 import {registerRoutes} from "./Routes";
-<<<<<<< HEAD
-=======
-import {PopupMenu} from "@nu-art/thunderstorm/app-frontend/modules/menu/PopupMenu";
-import {BugReport} from "@nu-art/bug-report/app-frontend/ui/BugReport";
->>>>>>> 49494e16
+import {BugReport} from '@nu-art/bug-report/frontend';
 
 export class App
 	extends BaseComponent<WrapperProps>
@@ -62,10 +58,7 @@
 				<Dialog/>
 				<Toaster/>
 				<PopupMenu/>
-<<<<<<< HEAD
-=======
 				<BugReport/>
->>>>>>> 49494e16
 			</div>);
 	}
 }
