/*
 * A typescript & react boilerplate with api call example
 *
 * Copyright (C) 2020 Adam van der Kruk aka TacB0sS
 *
 * Licensed under the Apache License, Version 2.0 (the "License");
 * you may not use this file except in compliance with the License.
 * You may obtain a copy of the License at
 *
 *     http://www.apache.org/licenses/LICENSE-2.0
 *
 * Unless required by applicable law or agreed to in writing, software
 * distributed under the License is distributed on an "AS IS" BASIS,
 * WITHOUT WARRANTIES OR CONDITIONS OF ANY KIND, either express or implied.
 * See the License for the specific language governing permissions and
 * limitations under the License.
 */

import * as React from 'react';
import {
	Playground,
	PlaygroundScreen
} from "@nu-art/thunderstorm/app-frontend/components/Playground";
import {Page_DialogExamples} from "./Page_DialogExamples";
import {Page_ToasterExample} from "./Page_ToasterExample";
import {Page_ApiGen} from "./Page_ApiGen";
import {Hello} from "../Hello";
import {CustomErrorExample} from './CustomErrorExample';
import {TabsPlayground} from "./TabsPlayground";
import {GenericSelectPlayground} from "./GenericSelectPlayground";
import {GenericTabsPlayground} from "./GenericTabsPlayground";
import { Page_DropDownExamples } from './Page_DropDownExamples';
<<<<<<< HEAD
import {MenuPlayground} from "./MenuPlayground";
=======
import { Page_SpecialKeyboardListener } from './Page_SpecialKeyboardListener';
import {unitStyle} from "../ui/SelectStyle";
>>>>>>> 448e0118

const icon__arrowClose = require('@res/images/icon__arrowClose.svg');
const icon__arrowOpen = require('@res/images/icon__arrowOpen.svg');

export class SamplePlayground extends React.Component<{}> {

	constructor(props: {}) {
		super(props);
		this.state = {};
	}

	render() {
		return <Playground selectStyle={unitStyle}
			            iconClose={icon__arrowClose}
			            iconOpen={icon__arrowOpen}
			            screens={this.getScreens()}/>
	}

	getScreens(): PlaygroundScreen[] {
		return [
			{
				name: "Hello",
				getNode: () => {
					return <Hello/>;
				}
			},
			{
				name: "Dialog Examples",
				getNode: () => {
					return <Page_DialogExamples/>;
				}
			},
			{
				name: "Toaster Examples",
				getNode: () => {
					return <Page_ToasterExample/>;
				}
			},
			{
				name: "Api Generator",
				getNode: () => {
					return <Page_ApiGen/>;
				}
			},
			{
				name: "Live docs",
				getNode: () => {
					return <Hello/>;
				}
			},
			{
				name: "Custom error",
				getNode: () => {
					return <CustomErrorExample/>;
				}
			},
			{
				name: "Tabs",
				getNode: () => {
					return <TabsPlayground/>;
				}
			},
			{
				name: "GenericTabs",
				getNode: () => {
					return <GenericTabsPlayground/>;
				}
			},
			{
				name: "GenericSelect",
				getNode: () => {
					return <GenericSelectPlayground/>;
				}
			},
			{
				name: "DropDown Examples",
				getNode: () => {
					return <Page_DropDownExamples/>;
				}
			},
			{
<<<<<<< HEAD
				name: "Menu",
				getNode: () => {
					return <MenuPlayground/>;
=======
				name: "Special keyboard listener",
				getNode: () => {
					return <Page_SpecialKeyboardListener/>;
>>>>>>> 448e0118
				}
			},
		];
	}

}<|MERGE_RESOLUTION|>--- conflicted
+++ resolved
@@ -30,12 +30,9 @@
 import {GenericSelectPlayground} from "./GenericSelectPlayground";
 import {GenericTabsPlayground} from "./GenericTabsPlayground";
 import { Page_DropDownExamples } from './Page_DropDownExamples';
-<<<<<<< HEAD
-import {MenuPlayground} from "./MenuPlayground";
-=======
 import { Page_SpecialKeyboardListener } from './Page_SpecialKeyboardListener';
 import {unitStyle} from "../ui/SelectStyle";
->>>>>>> 448e0118
+import {MenuPlayground} from "./MenuPlayground";
 
 const icon__arrowClose = require('@res/images/icon__arrowClose.svg');
 const icon__arrowOpen = require('@res/images/icon__arrowOpen.svg');
@@ -117,15 +114,15 @@
 				}
 			},
 			{
-<<<<<<< HEAD
 				name: "Menu",
 				getNode: () => {
 					return <MenuPlayground/>;
-=======
+				}
+			},
+			{
 				name: "Special keyboard listener",
 				getNode: () => {
 					return <Page_SpecialKeyboardListener/>;
->>>>>>> 448e0118
 				}
 			},
 		];
