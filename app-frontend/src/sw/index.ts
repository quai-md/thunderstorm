/*
 * A typescript & react boilerplate with api call example
 *
 * Copyright (C) 2020 Adam van der Kruk aka TacB0sS
 *
 * Licensed under the Apache License, Version 2.0 (the "License");
 * you may not use this file except in compliance with the License.
 * You may obtain a copy of the License at
 *
 *     http://www.apache.org/licenses/LICENSE-2.0
 *
 * Unless required by applicable law or agreed to in writing, software
 * distributed under the License is distributed on an "AS IS" BASIS,
 * WITHOUT WARRANTIES OR CONDITIONS OF ANY KIND, either express or implied.
 * See the License for the specific language governing permissions and
 * limitations under the License.
 */
<<<<<<< HEAD
import {initializeApp} from "firebase/app";
import {getMessaging, onBackgroundMessage} from "firebase/messaging/sw";

const firebaseConfig = require('../main/config').config?.FirebaseModule?.local;

enum LogLevel {
	INFO,
	ERROR
}

class FCMServiceWorker {
	myLog(level: LogLevel, ...text: any[]) {
		const color = level === LogLevel.INFO ? 'orange' : 'red';
		for (const t of text) {
			if (typeof t === "object")
				console.log(t);
			else
				console.log('%c ' + t, `color: ${color};`);
		}
	}

	logError(...text: any[]) {
		this.myLog(LogLevel.ERROR, ...text);
	}

	logInfo = (...text: any[]) => {
		this.myLog(LogLevel.INFO, ...text);
	};

	init() {
		this.logInfo("INIT");
		if (!firebaseConfig)
			throw new Error("forgot to add FirebaseModule.local to your config");

		this.logInfo("Registering listeners");
		self.addEventListener("notificationclick", this.onNotificationClicked);
		self.addEventListener("pushsubscriptionchange", this.onSubscriptionChanged);
		self.addEventListener("push", this.onPushReceived);
		self.addEventListener("activate", this.onActivate);
		self.addEventListener("install", this.onInstall);

		return this;
	}

	onPushReceived = (e: any) => {
		this.logInfo('push in SW', e);
	};

	onActivate = async () => {
		this.logInfo('Activated SW');
		try {
			// @ts-ignore
			await self.clients.claim();
			this.logInfo('Service Worker activated');
		} catch (e) {
			this.logError('Error activating service worker', e);
		}
	};

	onInstall = async () => {
		this.logInfo('Installed SW');
		try {
			// @ts-ignore
			await self.skipWaiting.claim();
			this.logInfo('Skipped waiting, now using the new SW');
		} catch (e) {
			this.logError('Something wrong while skipping waiting. Service worker not queued', e);
		}
	};

	onNotificationClicked = () => {
		this.logInfo('Notification Clicked in SW');
	};

	onSubscriptionChanged = () => {
		this.logInfo('onSubscriptionChanged in SW');
	};

	start() {
		this.logInfo("START");
		const firebaseApp = initializeApp(firebaseConfig);
		const messaging = getMessaging(firebaseApp);

		onBackgroundMessage(messaging, (payload) => {
			this.logInfo('[service_worker.js] Received background message ', payload);
			const message = {
				command: 'SwToApp',
				message: payload.data
			};

			// @ts-ignore
			self.clients.matchAll({type: "window", includeUncontrolled: true}).then(clients => {
				// @ts-ignore
				clients.forEach(function (client) {
					client.postMessage(message);
				});
			});
		});
	}
}

new FCMServiceWorker().init().start();
=======
import { initializeApp,FirebaseOptions } from "firebase/app";
import { getMessaging,onBackgroundMessage } from "firebase/messaging/sw";
var config = require('../main/config').config;
var LogLevel = {
	INFO:'INFO',
	ERROR:'ERROR'
}

function myLog(level, ...text) {
	var color = level === LogLevel.INFO ? 'orange' : 'red';
	for(var t of text){
		if(typeof t === "object")
			console.log(t)
		else
			console.log('%c ' + t, `color: ${color};`);
	}
}

function myLogError(...text) {
	myLog(LogLevel.ERROR, ...text);
}

function myLogInfo(...text) {
	myLog(LogLevel.INFO, ...text);
}

self.addEventListener("notificationclick", () => myLogInfo('Notification Clicked in SW'));
self.addEventListener("pushsubscriptionchange", () => myLogInfo('pushsubscriptionchange in SW'));
self.addEventListener("push", (e) => {
	myLogInfo('push in SW',e);
});

// Substitute previous service workers with the new one
self.addEventListener('activate', () => {
	myLogInfo('Activated SW');
	// @ts-ignore
	self.clients
		.claim()
		.then(() => myLogInfo('Service Worker activated'))
		// @ts-ignore
		.catch(e => myLogError('Error activating service worker', e));
});

self.addEventListener('install', () => {
	myLogInfo('Installed SW');
	// @ts-ignore
	self.skipWaiting()
		.then(() => myLogInfo('Skipped waiting, now using the new SW'))
		// @ts-ignore
		.catch(e => myLogError('Something wrong while skipping waiting. Service worker not queued', e));

});

// Initialize the Firebase app in the service worker by passing in
// your app's Firebase config object.
// https://firebase.google.com/docs/web/setup#config-object
// @ts-ignore
if (typeof firebase === 'undefined') {
	console.warn('You forgot to import firebase?');
} else {
	const firebaseApp = initializeApp(config.FirebaseModule.local as FirebaseOptions);
	const messaging = getMessaging(firebaseApp);

	// Retrieve an instance of Firebase Messaging so that it can handle background
	// messages.
	onBackgroundMessage(
		messaging, {
			next: async (payload) => {
				myLogInfo('[ts_service_worker.js] Received background message ', payload);
				// @ts-ignore
				self.clients.matchAll({type: "window", includeUncontrolled: true}).then(clients => {
						// @ts-ignore
						clients.forEach(function (client) {
							client.postMessage(
								{
									command: 'SwToApp',
									message: payload.data
								});
						})
				})
			},
			error: myLogError,
			complete: myLogInfo
		}
	);
}

export default null;
>>>>>>> 9ade24e2
<|MERGE_RESOLUTION|>--- conflicted
+++ resolved
@@ -15,7 +15,6 @@
  * See the License for the specific language governing permissions and
  * limitations under the License.
  */
-<<<<<<< HEAD
 import {initializeApp} from "firebase/app";
 import {getMessaging, onBackgroundMessage} from "firebase/messaging/sw";
 
@@ -70,7 +69,7 @@
 			// @ts-ignore
 			await self.clients.claim();
 			this.logInfo('Service Worker activated');
-		} catch (e) {
+		} catch (e:any) {
 			this.logError('Error activating service worker', e);
 		}
 	};
@@ -81,7 +80,7 @@
 			// @ts-ignore
 			await self.skipWaiting.claim();
 			this.logInfo('Skipped waiting, now using the new SW');
-		} catch (e) {
+		} catch (e:any) {
 			this.logError('Something wrong while skipping waiting. Service worker not queued', e);
 		}
 	};
@@ -117,94 +116,4 @@
 	}
 }
 
-new FCMServiceWorker().init().start();
-=======
-import { initializeApp,FirebaseOptions } from "firebase/app";
-import { getMessaging,onBackgroundMessage } from "firebase/messaging/sw";
-var config = require('../main/config').config;
-var LogLevel = {
-	INFO:'INFO',
-	ERROR:'ERROR'
-}
-
-function myLog(level, ...text) {
-	var color = level === LogLevel.INFO ? 'orange' : 'red';
-	for(var t of text){
-		if(typeof t === "object")
-			console.log(t)
-		else
-			console.log('%c ' + t, `color: ${color};`);
-	}
-}
-
-function myLogError(...text) {
-	myLog(LogLevel.ERROR, ...text);
-}
-
-function myLogInfo(...text) {
-	myLog(LogLevel.INFO, ...text);
-}
-
-self.addEventListener("notificationclick", () => myLogInfo('Notification Clicked in SW'));
-self.addEventListener("pushsubscriptionchange", () => myLogInfo('pushsubscriptionchange in SW'));
-self.addEventListener("push", (e) => {
-	myLogInfo('push in SW',e);
-});
-
-// Substitute previous service workers with the new one
-self.addEventListener('activate', () => {
-	myLogInfo('Activated SW');
-	// @ts-ignore
-	self.clients
-		.claim()
-		.then(() => myLogInfo('Service Worker activated'))
-		// @ts-ignore
-		.catch(e => myLogError('Error activating service worker', e));
-});
-
-self.addEventListener('install', () => {
-	myLogInfo('Installed SW');
-	// @ts-ignore
-	self.skipWaiting()
-		.then(() => myLogInfo('Skipped waiting, now using the new SW'))
-		// @ts-ignore
-		.catch(e => myLogError('Something wrong while skipping waiting. Service worker not queued', e));
-
-});
-
-// Initialize the Firebase app in the service worker by passing in
-// your app's Firebase config object.
-// https://firebase.google.com/docs/web/setup#config-object
-// @ts-ignore
-if (typeof firebase === 'undefined') {
-	console.warn('You forgot to import firebase?');
-} else {
-	const firebaseApp = initializeApp(config.FirebaseModule.local as FirebaseOptions);
-	const messaging = getMessaging(firebaseApp);
-
-	// Retrieve an instance of Firebase Messaging so that it can handle background
-	// messages.
-	onBackgroundMessage(
-		messaging, {
-			next: async (payload) => {
-				myLogInfo('[ts_service_worker.js] Received background message ', payload);
-				// @ts-ignore
-				self.clients.matchAll({type: "window", includeUncontrolled: true}).then(clients => {
-						// @ts-ignore
-						clients.forEach(function (client) {
-							client.postMessage(
-								{
-									command: 'SwToApp',
-									message: payload.data
-								});
-						})
-				})
-			},
-			error: myLogError,
-			complete: myLogInfo
-		}
-	);
-}
-
-export default null;
->>>>>>> 9ade24e2
+new FCMServiceWorker().init().start();