--- conflicted
+++ resolved
@@ -21,7 +21,7 @@
   "types": "dist/index.d.ts",
   "scripts": {
     "build": "tsc",
-    "launch": "tsc --watch & firebase emulators:start --import=../.trash/data --export-on-exit --inspect-functions",
+    "launch": "tsc --watch & firebase emulators:start --import=../.trash/data --export-on-exit",
     "lint": "tslint --project './tsconfig.json'",
     "serve": "cd .. && bash ./build-and-install.sh -lb -nb"
   },
@@ -45,15 +45,9 @@
     "compression": "^1.7.4",
     "debug": "^3.1.0",
     "express": "^4.16.3",
-<<<<<<< HEAD
     "firebase": "^9.6.1",
     "firebase-admin": "^10.0.1",
     "firebase-functions": "^3.16.0",
-=======
-    "firebase": "^9.0.0",
-    "firebase-admin": "^9.11.1",
-    "firebase-functions": "^3.15.4",
->>>>>>> 3ae799c8
     "fs": "0.0.1-security",
     "js-base64": "^2.5.1",
     "module-alias": "^2.2.0",
@@ -73,7 +67,7 @@
     "typescript": "~4.1.0"
   },
   "engines": {
-    "node": "16"
+    "node": "14"
   },
   "_moduleAliases": {
     "@consts": "dist/consts",
