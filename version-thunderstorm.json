--- conflicted
+++ resolved
@@ -1,7 +1,3 @@
 {
-<<<<<<< HEAD
-  "version": "0.23.0"
-=======
   "version": "0.23.7"
->>>>>>> 8c4c0ab3
 }