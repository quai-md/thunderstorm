--- conflicted
+++ resolved
@@ -19,36 +19,25 @@
  * limitations under the License.
  */
 
-<<<<<<< HEAD
 import {ApiDef, BaseHttpRequest, ErrorResponse, RequestErrorHandler, TypedApi} from '@nu-art/thunderstorm';
-import {ApiGen_ApiDefs, TypedApi_Delete, TypedApi_Patch, TypedApi_Query, TypedApi_UniqueQuery, TypedApi_Upsert,} from '../../index';
+import {
+	ApiGen_ApiDefs,
+	DBDef,
+	TypedApi_Delete,
+	TypedApi_DeleteAll,
+	TypedApi_Patch,
+	TypedApi_Query,
+	TypedApi_UniqueQuery,
+	TypedApi_Upsert,
+	TypedApi_UpsertAll,
+} from '../shared';
 import {FirestoreQuery} from '@nu-art/firebase';
 import {ThunderDispatcher, XhrHttpModule} from '@nu-art/thunderstorm/frontend';
 
-import {_keys, addItemToArray, compare, DB_BaseObject, DB_Object, Module, PreDBObject, removeItemFromArray} from '@nu-art/ts-common';
-=======
-import {ApiTypeBinder, BaseHttpRequest, ErrorResponse, QueryParams, RequestErrorHandler} from '@nu-art/thunderstorm';
-import {
-	ApiBinder_DBDelete,
-	ApiBinder_DBDeleteAll,
-	ApiBinder_DBPatch,
-	ApiBinder_DBQuery,
-	ApiBinder_DBUnique,
-	ApiBinder_DBUpsert,
-	ApiBinder_DBUpsertAll,
-	DBDef,
-	DefaultApiDefs,
-	GenericApiDef,
-} from '../../index';
-import {FirestoreQuery} from '@nu-art/firebase';
-import {ThunderDispatcher, XhrHttpModule} from '@nu-art/thunderstorm/frontend';
-
 import {_keys, addItemToArray, DB_BaseObject, DB_Object, Module, PreDB, removeItemFromArray} from '@nu-art/ts-common';
->>>>>>> 707a100c
 import {MultiApiEvent, SingleApiEvent} from '../types';
 import {EventType_Create, EventType_Delete, EventType_Patch, EventType_Query, EventType_Unique, EventType_Update, EventType_UpsertAll} from '../consts';
 import {getModuleFEConfig} from '../db-def';
-
 
 
 export type BaseApiConfig = {
@@ -109,34 +98,24 @@
 		return false;
 	}
 
-<<<<<<< HEAD
-	upsert = (toUpsert: PreDBObject<DBType>, responseHandler?: ((response: DBType) => Promise<void> | void), requestData?: string): BaseHttpRequest<TypedApi_Upsert<DBType>> =>
+	upsert = (toUpsert: PreDB<DBType>, responseHandler?: ((response: DBType) => Promise<void> | void), requestData?: string): BaseHttpRequest<TypedApi_Upsert<DBType>> =>
 		this.createRequest<TypedApi_Upsert<DBType>>(ApiGen_ApiDefs.Upsert, toUpsert, requestData)
-=======
-	upsert = (toUpsert: PreDB<DBType>, responseHandler?: ((response: DBType) => Promise<void> | void), requestData?: string): BaseHttpRequest<ApiBinder_DBUpsert<DBType>> =>
-		this.createRequest<ApiBinder_DBUpsert<DBType>>(DefaultApiDefs.Upsert, toUpsert, requestData)
->>>>>>> 707a100c
 			.execute(async (response) => {
 				await this.onEntryUpdated({...toUpsert, _id: response._id} as unknown as DBType, response, requestData);
 				if (responseHandler)
 					return responseHandler(response);
 			});
 
-<<<<<<< HEAD
+	upsertAll = (toUpsert: PreDB<DBType>[], responseHandler?: ((response: DBType[]) => Promise<void> | void), requestData?: string): BaseHttpRequest<TypedApi_UpsertAll<DBType>> =>
+		this.createRequest<TypedApi_UpsertAll<DBType>>(ApiGen_ApiDefs.UpsertAll, toUpsert, requestData)
+			.execute(async (response) => {
+				await this.onEntriesUpdated(response);
+				if (responseHandler)
+					return responseHandler(response);
+			});
+
 	patch = (toUpdate: Partial<DBType> & DB_BaseObject, responseHandler?: ((response: DBType) => Promise<void> | void), requestData?: string): BaseHttpRequest<TypedApi_Patch<DBType>> => {
 		return this.createRequest<TypedApi_Patch<DBType>>(ApiGen_ApiDefs.Patch, toUpdate, requestData)
-=======
-	upsertAll = (toUpsert: PreDB<DBType>[], responseHandler?: ((response: DBType[]) => Promise<void> | void), requestData?: string): BaseHttpRequest<ApiBinder_DBUpsertAll<DBType>> =>
-		this.createRequest<ApiBinder_DBUpsertAll<DBType>>(DefaultApiDefs.UpsertAll, toUpsert, requestData)
-			.execute(async (response) => {
-				await this.onEntriesUpdated(response);
-				if (responseHandler)
-					return responseHandler(response);
-			});
-
-	patch = (toUpdate: Partial<DBType> & DB_BaseObject, responseHandler?: ((response: DBType) => Promise<void> | void), requestData?: string): BaseHttpRequest<ApiBinder_DBPatch<DBType>> => {
-		return this.createRequest<ApiBinder_DBPatch<DBType>>(DefaultApiDefs.Patch, toUpdate, requestData)
->>>>>>> 707a100c
 			.execute(async response => {
 				await this.onEntryPatched(response, requestData);
 				if (responseHandler)
@@ -158,11 +137,7 @@
 			});
 	};
 
-<<<<<<< HEAD
 	unique = (_id: string, responseHandler?: ((response: DBType) => Promise<void> | void), requestData?: string): BaseHttpRequest<TypedApi_UniqueQuery<DBType>> => {
-=======
-	unique = (_id: string, responseHandler?: ((response: DBType) => Promise<void> | void), requestData?: string): BaseHttpRequest<ApiBinder_DBUnique<DBType>> => {
->>>>>>> 707a100c
 		return this
 			.createRequest<TypedApi_UniqueQuery<DBType>>(ApiGen_ApiDefs.UniqueQuery, undefined, requestData)
 			.setUrlParams({_id})
@@ -173,20 +148,16 @@
 			});
 	};
 
-<<<<<<< HEAD
+	deleteAll = (responseHandler?: (() => Promise<void>) | void): BaseHttpRequest<TypedApi_DeleteAll<DBType>> => {
+		return this
+			.createRequest<TypedApi_DeleteAll<DBType>>(ApiGen_ApiDefs.DeleteAll)
+			.execute(async () => {
+				if (responseHandler)
+					return responseHandler();
+			});
+	};
+
 	delete = (_id: string, responseHandler?: ((response: DBType) => Promise<void> | void), requestData?: string): BaseHttpRequest<TypedApi_Delete<DBType>> => {
-=======
-	deleteAll = (responseHandler?: (() => Promise<void>) | void): BaseHttpRequest<ApiBinder_DBDeleteAll<DBType>> => {
-		return this
-			.createRequest<ApiBinder_DBDeleteAll<DBType>>(DefaultApiDefs.DeleteAll)
-			.execute(async () => {
-				if (responseHandler)
-					return responseHandler();
-			});
-	};
-
-	delete = (_id: string, responseHandler?: ((response: DBType) => Promise<void> | void), requestData?: string): BaseHttpRequest<ApiBinder_DBDelete<DBType>> => {
->>>>>>> 707a100c
 		return this
 			.createRequest<TypedApi_Delete<DBType>>(ApiGen_ApiDefs.Delete, undefined, requestData)
 			.setUrlParams({_id})
