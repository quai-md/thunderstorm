--- conflicted
+++ resolved
@@ -19,23 +19,8 @@
  * limitations under the License.
  */
 
-<<<<<<< HEAD
 import {ApiDef, BaseHttpRequest, ErrorResponse, RequestErrorHandler, TypedApi} from '@nu-art/thunderstorm';
-import {ApiGen_ApiDefs, TypedApi_Delete, TypedApi_Patch, TypedApi_Query, TypedApi_Upsert} from '../../index';
-=======
-import {ApiTypeBinder, BaseHttpRequest, ErrorResponse, QueryParams, RequestErrorHandler} from '@nu-art/thunderstorm';
-import {
-	ApiBinder_DBDelete,
-	ApiBinder_DBDeleteAll,
-	ApiBinder_DBPatch,
-	ApiBinder_DBQuery,
-	ApiBinder_DBUpsert,
-	ApiBinder_DBUpsertAll,
-	DBDef,
-	DefaultApiDefs,
-	GenericApiDef
-} from '../../index';
->>>>>>> 707a100c
+import {ApiGen_ApiDefs, DBDef, TypedApi_Delete, TypedApi_DeleteAll, TypedApi_Patch, TypedApi_Query, TypedApi_Upsert, TypedApi_UpsertAll} from '../shared';
 import {Clause_Where, FirestoreQuery} from '@nu-art/firebase';
 import {
 	HOOK_useEffect,
@@ -51,19 +36,10 @@
 
 import {DB_BaseObject, DB_Object, Module, PreDB} from '@nu-art/ts-common';
 import {MultiApiEvent, SingleApiEvent} from '../types';
-<<<<<<< HEAD
-import {EventType_Create, EventType_Delete, EventType_MultiUpdate, EventType_Patch, EventType_Query, EventType_Unique, EventType_Update} from '../consts';
-
-
-export type BaseApiConfigV2<DBType extends DB_Object, Ks extends keyof DBType = '_id'> = {
-	relativeUrl: string
-	key: string
-	dbConfig: DBConfig<DBType, Ks>
-}
-=======
 import {EventType_Create, EventType_Delete, EventType_Patch, EventType_Query, EventType_Unique, EventType_Update, EventType_UpsertAll} from '../consts';
+
 import {DBApiFEConfig, getModuleFEConfig} from '../db-def';
->>>>>>> 707a100c
+
 
 export type ApiCallerEventTypeV2<DBType extends DB_Object> = [SingleApiEvent, DBType] | [MultiApiEvent, DBType[]];
 
@@ -91,19 +67,9 @@
 		this.lastSync = new StorageKey<number>('last-sync--' + this.config.dbConfig.name);
 	}
 
-<<<<<<< HEAD
 	protected createRequest<API extends TypedApi<any, any, any, any>>(apiDef: ApiDef<any>, body?: API['B'], requestData?: string): BaseHttpRequest<API> {
 		const request = XhrHttpModule.createRequest<API>(apiDef.method, requestData || `request-api--${this.config.key}-${apiDef.path}`)
 			.setRelativeUrl(`${this.config.relativeUrl}${apiDef.path ? '/' + apiDef.path : ''}`)
-=======
-	protected createRequest<Binder extends ApiTypeBinder<any, any, any, any, any>,
-		U extends string = Binder['url'],
-		R = Binder['response'],
-		P extends QueryParams = Binder['params']>(apiDef: GenericApiDef, requestData?: string): BaseHttpRequest<Binder> {
-
-		const request = XhrHttpModule.createRequest<Binder>(apiDef.method, requestData || `request-api--${this.config.key}-${apiDef.key}`)
-			.setRelativeUrl(`${this.config.relativeUrl}${apiDef.suffix ? '/' + apiDef.suffix : ''}`)
->>>>>>> 707a100c
 			.setOnError(this.errorHandler) as BaseHttpRequest<any>;
 
 		const timeout = this.timeoutHandler(apiDef);
@@ -143,33 +109,22 @@
 		}, `sync-db--${this.config.key}`, dispatch);
 	};
 
-<<<<<<< HEAD
-	upsert = (toUpsert: PreDBObject<DBType>, responseHandler?: ((response: DBType) => Promise<void> | void), requestData?: string): BaseHttpRequest<TypedApi_Upsert<DBType>> =>
-		this.createRequest<TypedApi_Upsert<DBType>>(ApiGen_ApiDefs.Upsert, toUpsert, requestData)
-=======
 	/**
 	 * Create or update, depending on existence of its unique key.
 	 * @param toUpsert Object to create or update.
 	 * @param responseHandler Callback post operation.
 	 * @param requestData
 	 */
-	upsert = (toUpsert: PreDB<DBType>, responseHandler?: ((response: DBType) => Promise<void> | void), errorHandler?: RequestErrorHandler, requestData?: string): BaseHttpRequest<ApiBinder_DBUpsert<DBType>> =>
-		this.createUpsertRequest(requestData)
-			.setJsonBody(toUpsert)
-			.setOnError(errorHandler)
->>>>>>> 707a100c
+	upsert = (toUpsert: PreDB<DBType>, responseHandler?: ((response: DBType) => Promise<void> | void), requestData?: string): BaseHttpRequest<TypedApi_Upsert<DBType>> =>
+		this.createRequest<TypedApi_Upsert<DBType>>(ApiGen_ApiDefs.Upsert, toUpsert)
 			.execute(async (response) => {
-				await this.onEntryUpdated(toUpsert as unknown as DBType, response, requestData);
-				if (responseHandler)
-					return responseHandler(response);
-			});
-
-<<<<<<< HEAD
-	patch = (toUpdate: Partial<DBType> & DB_BaseObject, responseHandler?: ((response: DBType) => Promise<void> | void), requestData?: string): BaseHttpRequest<TypedApi_Patch<DBType>> => {
-		return this.createRequest<TypedApi_Patch<DBType>>(ApiGen_ApiDefs.Patch, toUpdate, requestData)
-=======
-	upsertAll = (toUpsert: PreDB<DBType>[], responseHandler?: ((response: DBType[]) => Promise<void> | void), requestData?: string): BaseHttpRequest<ApiBinder_DBUpsertAll<DBType>> =>
-		this.createRequest<ApiBinder_DBUpsertAll<DBType>>(DefaultApiDefs.UpsertAll, requestData)
+				await this.onEntryUpdated(toUpsert as unknown as DBType, response);
+				if (responseHandler)
+					return responseHandler(response);
+			});
+
+	upsertAll = (toUpsert: PreDB<DBType>[], responseHandler?: ((response: DBType[]) => Promise<void> | void), requestData?: string): BaseHttpRequest<TypedApi_UpsertAll<DBType>> =>
+		this.createRequest<TypedApi_UpsertAll<DBType>>(ApiGen_ApiDefs.UpsertAll)
 			.setJsonBody(toUpsert)
 			.execute(async (response) => {
 				await this.onEntriesUpdated(response);
@@ -177,37 +132,28 @@
 					return responseHandler(response);
 			});
 
-	createUpsertRequest = (requestData?: string): BaseHttpRequest<ApiBinder_DBUpsert<DBType>> => {
-		return this.createRequest<ApiBinder_DBUpsert<DBType>>(DefaultApiDefs.Upsert, requestData);
-	};
-
-	patch = (toUpdate: Partial<DBType> & DB_BaseObject, responseHandler?: ((response: DBType) => Promise<void> | void), requestData?: string): BaseHttpRequest<ApiBinder_DBPatch<DBType>> => {
-		return this.createRequest<ApiBinder_DBPatch<DBType>>(DefaultApiDefs.Patch, requestData)
+	createUpsertRequest = (requestData?: string): BaseHttpRequest<TypedApi_Upsert<DBType>> => {
+		return this.createRequest<TypedApi_Upsert<DBType>>(ApiGen_ApiDefs.Upsert);
+	};
+
+	patch = (toUpdate: Partial<DBType> & DB_BaseObject, responseHandler?: ((response: DBType) => Promise<void> | void), requestData?: string): BaseHttpRequest<TypedApi_Patch<DBType>> => {
+		return this.createRequest<TypedApi_Patch<DBType>>(ApiGen_ApiDefs.Patch)
 			.setJsonBody(toUpdate)
->>>>>>> 707a100c
-			.execute(async response => {
-				await this.onEntryPatched(response, requestData);
-				if (responseHandler)
-					return responseHandler(response);
-			});
-	};
-
-<<<<<<< HEAD
-	query = (query?: FirestoreQuery<DBType>, responseHandler?: ((response: DBType[]) => Promise<void> | void), requestData?: string): BaseHttpRequest<TypedApi_Query<DBType>> => {
-=======
-	query = (query?: FirestoreQuery<DBType>, responseHandler?: ((response: DBType[]) => Promise<void> | void), requestData?: string, dispatch = true): BaseHttpRequest<ApiBinder_DBQuery<DBType>> => {
->>>>>>> 707a100c
+			.execute(async response => {
+				await this.onEntryPatched(response);
+				if (responseHandler)
+					return responseHandler(response);
+			});
+	};
+
+	query = (query?: FirestoreQuery<DBType>, responseHandler?: ((response: DBType[]) => Promise<void> | void), requestData?: string, dispatch = true): BaseHttpRequest<TypedApi_Query<DBType>> => {
 		let _query = query;
 		if (!_query)
 			_query = {} as FirestoreQuery<DBType>;
 
 		return this
-<<<<<<< HEAD
-			.createRequest<TypedApi_Query<DBType>>(ApiGen_ApiDefs.Query, _query, requestData)
-=======
-			.createRequest<ApiBinder_DBQuery<DBType>>(DefaultApiDefs.Query, requestData)
+			.createRequest<TypedApi_Query<DBType>>(ApiGen_ApiDefs.Query)
 			.setJsonBody(_query)
->>>>>>> 707a100c
 			.execute(async response => {
 				await this.onQueryReturned(response, requestData, dispatch);
 				if (responseHandler)
@@ -215,38 +161,25 @@
 			});
 	};
 
-<<<<<<< HEAD
 	unique = (keys: IndexKeys<DBType, Ks>, responseHandler?: ((response: DBType) => Promise<void> | void), requestData?: string): BaseHttpRequest<TypedApi_Query<DBType>> => {
-=======
-	unique = (keys: IndexKeys<DBType, Ks>, responseHandler?: ((response: DBType) => Promise<void> | void), requestData?: string): BaseHttpRequest<ApiBinder_DBQuery<DBType>> => {
->>>>>>> 707a100c
 		const query: FirestoreQuery<DBType> = {
 			where: keys as Clause_Where<DBType>,
 			limit: 1
 		};
 
 		return this
-<<<<<<< HEAD
-			.createRequest<TypedApi_Query<DBType>>(ApiGen_ApiDefs.Query, query, requestData)
-=======
-			.createRequest<ApiBinder_DBQuery<DBType>>(DefaultApiDefs.Query, requestData)
+			.createRequest<TypedApi_Query<DBType>>(ApiGen_ApiDefs.Query)
 			.setJsonBody(query)
->>>>>>> 707a100c
-			.execute(async response => {
-				await this.onGotUnique(response[0], requestData);
+			.execute(async response => {
+				await this.onGotUnique(response[0]);
 				if (responseHandler)
 					return responseHandler(response[0]);
 			});
 	};
 
-<<<<<<< HEAD
-	delete = (_id: string, responseHandler?: ((response: DBType) => Promise<void> | void), requestData?: string): BaseHttpRequest<TypedApi_Delete<DBType>> => {
-		return this
-			.createRequest<TypedApi_Delete<DBType>>(ApiGen_ApiDefs.Delete, undefined, requestData)
-=======
-	deleteAll = (responseHandler?: (() => Promise<void>) | void): BaseHttpRequest<ApiBinder_DBDeleteAll<DBType>> => {
-		return this
-			.createRequest<ApiBinder_DBDeleteAll<DBType>>(DefaultApiDefs.DeleteAll)
+	deleteAll = (responseHandler?: (() => Promise<void>) | void): BaseHttpRequest<TypedApi_DeleteAll<DBType>> => {
+		return this
+			.createRequest<TypedApi_DeleteAll<DBType>>(ApiGen_ApiDefs.DeleteAll)
 			.execute(async () => {
 				await this.db.deleteAll(); // does not work
 				if (responseHandler)
@@ -254,23 +187,21 @@
 			});
 	};
 
-	delete = (_id: string, responseHandler?: ((response: DBType) => Promise<void> | void), requestData?: string): BaseHttpRequest<ApiBinder_DBDelete<DBType>> => {
-		return this
-			.createRequest<ApiBinder_DBDelete<DBType>>(DefaultApiDefs.Delete, requestData)
-			.setJsonBody(undefined)
->>>>>>> 707a100c
+	delete = (_id: string, responseHandler?: ((response: DBType) => Promise<void> | void), requestData?: string): BaseHttpRequest<TypedApi_Delete<DBType>> => {
+		return this
+			.createRequest<TypedApi_Delete<DBType>>(ApiGen_ApiDefs.Delete)
 			.setUrlParams({_id})
 			.setOnError(async request => {
 				if (request.getStatus() === 404) {
 					const item = await this.uniqueQueryCache(_id);
 					if (item)
-						return await this.onEntryDeleted(item, requestData);
+						return await this.onEntryDeleted(item);
 				}
 
 				this.errorHandler(request);
 			})
 			.execute(async response => {
-				await this.onEntryDeleted(response, requestData);
+				await this.onEntryDeleted(response);
 				if (responseHandler)
 					return responseHandler(response);
 			});
@@ -327,15 +258,15 @@
 	}
 
 	protected async onEntryCreated(item: DBType, requestData?: string): Promise<void> {
-		return this.onEntryUpdatedImpl(EventType_Create, item, requestData);
+		return this.onEntryUpdatedImpl(EventType_Create, item);
 	}
 
 	protected async onEntryUpdated(original: PreDB<DBType>, item: DBType, requestData?: string): Promise<void> {
-		return this.onEntryUpdatedImpl(original._id ? EventType_Update : EventType_Create, item, requestData);
+		return this.onEntryUpdatedImpl(original._id ? EventType_Update : EventType_Create, item);
 	}
 
 	protected async onEntryPatched(item: DBType, requestData?: string): Promise<void> {
-		return this.onEntryUpdatedImpl(EventType_Patch, item, requestData);
+		return this.onEntryUpdatedImpl(EventType_Patch, item);
 	}
 
 	private async onEntryUpdatedImpl(event: SingleApiEvent, item: DBType, requestData?: string): Promise<void> {
@@ -346,7 +277,7 @@
 	}
 
 	protected async onGotUnique(item: DBType, requestData?: string): Promise<void> {
-		return this.onEntryUpdatedImpl(EventType_Unique, item, requestData);
+		return this.onEntryUpdatedImpl(EventType_Unique, item);
 	}
 
 	protected async onQueryReturned(items: DBType[], requestData?: string, dispatch = true): Promise<void> {
