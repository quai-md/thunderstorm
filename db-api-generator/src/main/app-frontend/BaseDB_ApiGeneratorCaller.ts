--- conflicted
+++ resolved
@@ -38,6 +38,7 @@
 import {DB_Object} from "@nu-art/firebase";
 import {
 	HttpModule,
+	HttpRequest,
 	ToastModule
 } from "@nu-art/thunderstorm/frontend";
 
@@ -45,27 +46,20 @@
 	Module,
 	PartialProperties
 } from "@nu-art/ts-common";
-import {BaseHttpRequest} from "@nu-art/thunderstorm/shared/BaseHttpRequest";
 
 export type BaseApiConfig = {
 	relativeUrl: string
 	key: string
 }
 
-
 export abstract class BaseDB_ApiGeneratorCaller<DBType extends DB_Object, UType extends PartialProperties<DBType, "_id"> = PartialProperties<DBType, "_id">>
 	extends Module<BaseApiConfig> {
 
-<<<<<<< HEAD
-	private readonly errorHandler: RequestErrorHandler<any> = (request: BaseHttpRequest<any>, resError?: ErrorResponse<any>) => ToastModule.toastError(
-		request.getStatus() === 403 ? "You are not allowed to perform this action. Please check your permissions." : "Failed to perform action.");
-=======
-	private readonly errorHandler: RequestErrorHandler<any> = (request: HttpRequest<any>, resError?: ErrorResponse<any>) => {
+	private readonly errorHandler: RequestErrorHandler<any, HttpRequest<any>> = (request: HttpRequest<any>, resError?: ErrorResponse<any>) => {
 		if (this.onError(request, resError))
 			return;
-		return ToastModule.toastError(request.xhr.status === 403 ? "You are not allowed to perform this action. Please check your permissions." : "Failed to perform action.");
+		return ToastModule.toastError(request.getStatus() === 403 ? "You are not allowed to perform this action. Please check your permissions." : "Failed to perform action.");
 	};
->>>>>>> 78e489fc
 
 	constructor(config: BaseApiConfig) {
 		super();
@@ -77,10 +71,7 @@
 			.createRequest<ApiTypeBinder<string, R, B, P, any>>(apiDef.method, `request-api--${this.config.key}-${apiDef.key}`)
 			.setRelativeUrl(`${this.config.relativeUrl}${apiDef.suffix ? "/" + apiDef.suffix : ""}`)
 			.setOnError(this.errorHandler);
-<<<<<<< HEAD
-=======
 	}
->>>>>>> 78e489fc
 
 	protected onError(request: HttpRequest<any>, resError?: ErrorResponse<any>): boolean {
 		return false;
