--- conflicted
+++ resolved
@@ -189,15 +189,7 @@
 
 	public getItems = () => this.ids.map(id => this.items[id]);
 
-<<<<<<< HEAD
 	public getItem = (id?: string): DBType | undefined => id ? this.items[id] : undefined;
-=======
-	protected async onEntryCreated(item: DBType): Promise<void> {
-		this.upsertId(item._id);
-		this.items[item._id] = item;
-		this.dispatch();
-	}
->>>>>>> a15cc692
 
 	private dispatchSingle = (event: SingleApiEvent, itemId: string) => {
 		this.defaultDispatcher?.dispatchModule([event, itemId]);
@@ -239,17 +231,11 @@
 		this.dispatchSingle(event, item._id);
 	}
 
-<<<<<<< HEAD
 	protected async onGotUnique(item: DBType, requestData?: string): Promise<void> {
 		return this.onEntryUpdatedImpl("unique", item, requestData);
 	}
 
 	protected async onQueryReturned(items: DBType[], requestData?: string): Promise<void> {
-		const ids = items.map(item => item._id);
-=======
-	protected async onQueryReturned(items: DBType[]): Promise<void> {
-		items.forEach(item => this.upsertId(item._id));
->>>>>>> a15cc692
 		this.items = items.reduce((toRet, item) => {
 			toRet[item._id] = item;
 			return toRet;
@@ -257,11 +243,6 @@
 
 		this.ids = _keys(this.items);
 
-		this.dispatchMulti("query", ids);
-	}
-
-	private upsertId = (id: string) => {
-		if (!this.ids.includes(id))
-			addItemToArray(this.ids, id);
-	};
+		this.dispatchMulti("query", this.ids);
+	}
 }