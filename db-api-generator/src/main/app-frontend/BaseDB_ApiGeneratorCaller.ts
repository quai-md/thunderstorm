--- conflicted
+++ resolved
@@ -168,25 +168,15 @@
 
 	public getItem = (id?: string): DBType | undefined => id ? this.items[id] : undefined;
 
-	public get(id: string) {
-		return this.items[id];
-	}
-
-	protected async onEntryCreated(item: DBType): Promise<void> {
-<<<<<<< HEAD
-		return this.onEntryUpdated(item);
-=======
-		addItemToArray(this.ids, item._id);
-		this.items[item._id] = item;
-		this.dispatch();
->>>>>>> 00aea463
-	}
-
 	private dispatch = () => {
 		this.defaultDispatcher?.dispatchUI([]);
 		this.defaultDispatcher?.dispatchModule([]);
 	};
 
+	protected async onEntryCreated(item: DBType): Promise<void> {
+		return this.onEntryUpdated(item);
+	}
+
 	protected async onEntryDeleted(item: DBType): Promise<void> {
 		removeItemFromArray(this.ids, item._id);
 		delete this.items[item._id];
@@ -195,14 +185,6 @@
 	}
 
 	protected async onEntryUpdated(item: DBType): Promise<void> {
-<<<<<<< HEAD
-=======
-		this.items[item._id] = item;
-		this.dispatch()
-	}
-
-	protected async onGotUnique(item: DBType): Promise<void> {
->>>>>>> 00aea463
 		if (!this.ids.includes(item._id))
 			addItemToArray(this.ids, item._id);
 
