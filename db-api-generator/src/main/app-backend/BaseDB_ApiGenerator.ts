--- conflicted
+++ resolved
@@ -373,10 +373,6 @@
 		});
 	}
 
-<<<<<<< HEAD
-	protected async deleteImpl(transaction: FirestoreTransaction, ourQuery: { where: Clause_Where<DBType> }) {
-		await transaction.deleteUnique(this.collection, ourQuery);
-=======
 	/**
 	 * Uses the `transaction` to delete a unique document, querying with the `ourQuery`.
 	 *
@@ -388,7 +384,6 @@
 	 */
 	private async deleteImpl(transaction: FirestoreTransaction, ourQuery: { where: Clause_Where<DBType> }) {
 		return transaction.deleteUnique(this.collection, ourQuery);
->>>>>>> f44d98a2
 	}
 
 	/**
