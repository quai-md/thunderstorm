/*
 * Database API Generator is a utility library for Thunderstorm.
 *
 * Given proper configurations it will dynamically generate APIs to your Firestore
 * collections, will assert uniqueness and restrict deletion... and more
 *
 * Copyright (C) 2020 Adam van der Kruk aka TacB0sS
 *
 * Licensed under the Apache License, Version 2.0 (the "License");
 * you may not use this file except in compliance with the License.
 * You may obtain a copy of the License at
 *
 *     http://www.apache.org/licenses/LICENSE-2.0
 *
 * Unless required by applicable law or agreed to in writing, software
 * distributed under the License is distributed on an "AS IS" BASIS,
 * WITHOUT WARRANTIES OR CONDITIONS OF ANY KIND, either express or implied.
 * See the License for the specific language governing permissions and
 * limitations under the License.
 */

import * as React from 'react';
import {compare, DB_Object} from '@nu-art/ts-common';
import {ApiCallerEventTypeV2, BaseDB_ApiGeneratorCallerV2, DataStatus} from '../modules/BaseDB_ApiGeneratorCallerV2';
import {Props_WorkspacePanel, State_WorkspacePanel, TS_Loader} from '@nu-art/thunderstorm/frontend';
import {EventType_Sync} from '../consts';
import {BaseComponent} from '@nu-art/thunderstorm/frontend/core/ComponentBase';


export enum ComponentStatus {
	Loading,
	Syncing,
	Synced,
}

export type Props_SmartComponent = {
	modules?: BaseDB_ApiGeneratorCallerV2<DB_Object, any>[];
}

export type State_SmartComponent = {
	componentPhase: ComponentStatus;
	error?: Error
}

export abstract class SmartComponent<P extends any = {}, S extends any = {},
	Props extends Props_SmartComponent & P = Props_SmartComponent & P,
	State extends State_SmartComponent & S = State_SmartComponent & S>
	extends BaseComponent<Props, State> {

	// static defaultProps = {
	// 	modules: []
	// };

	private derivingState = false;
	private pendingProps?: Props;

	constructor(p: Props) {
		super(p);
<<<<<<< HEAD

=======
>>>>>>> 79abb512
		this.props.modules?.forEach(module => {
			// @ts-ignore
			const __callback = this[module.defaultDispatcher.method]?.bind(this);
			// @ts-ignore
			this[module.defaultDispatcher.method] = (...params: ApiCallerEventTypeV2<any>) => {
				this.onSyncEvent(module, ...params);
				__callback?.(...params);
			};
		});
	}

	// ######################### Life Cycle #########################

	private onSyncEvent = (module: BaseDB_ApiGeneratorCallerV2<DB_Object, any>, ...params: ApiCallerEventTypeV2<any>) => {
		//Define logic for change in module sync status
		if (params[0] === EventType_Sync) {
			this.reDeriveState();
		}
	};

	protected _deriveStateFromProps(nextProps: Props, state: State = this.createInitialState(nextProps)): State | undefined {
		const isReady = this.props.modules?.every(module => module.getDataStatus() === DataStatus.containsData);
		if (!isReady)
			return this.createInitialState(nextProps);

		if (this.derivingState) {
			this.logVerbose('Scheduling new props', nextProps as {});
			this.pendingProps = nextProps;
			return;
		}

		this.logVerbose('Will deriving state from props', nextProps as {});
		this.pendingProps = undefined;
		this.derivingState = true;

		this.deriveStateFromProps(nextProps, {...state, componentPhase: ComponentStatus.Synced})
			.then((state) => {
				if (this.pendingProps)
					return this.reDeriveCompletedCallback();

				if (state)
					this.setState(state, this.reDeriveCompletedCallback);

			})
			.catch(e => {
				this.logError(`error`, e);
				this.setState({error: e}, this.reDeriveCompletedCallback);
			});

		return this.createInitialState(nextProps);
	}

	private reDeriveCompletedCallback = () => {
		this.derivingState = false;
		if (this.pendingProps) {
			this.logVerbose('Triggering pending props');
			this._deriveStateFromProps(this.pendingProps);
		}
	};

	protected abstract deriveStateFromProps(nextProps: Props, state?: Partial<S> & State_SmartComponent): Promise<State>;

	protected createInitialState(nextProps: Props) {
		return {componentPhase: ComponentStatus.Loading} as State;
	}

<<<<<<< HEAD
	private deriveComponentPhase() {
		const moduleStatuses = this.props.modules?.map(module => ({syncStatus: module.getSyncStatus(), dataStatus: module.getDataStatus()}));
		const canBeRendered = this.canBeRendered();

		//If all Modules are synced

		if (moduleStatuses && moduleStatuses.every(status => status.syncStatus === SyncStatus.idle && status.dataStatus === DataStatus.containsData))
			return ComponentStatus.Synced;

		//If all modules are synced or in process of being synced, and pass the "canBeRendered" check
		if (this.props.modules?.every(module => {
			return canBeRendered[module.getName()]();
		})) {
			return ComponentStatus.Synced;
		}

		//Return loading
		return ComponentStatus.Loading;

		// //If all of the modules are outOfSync
		// if (moduleStatuses.every(status => status === SyncStatus.OutOfSync))
		// 	return ComponentStatus.Loading;
		//
		//
		// //Some of the components are in sync process
		// //If component is already out of load phase
		// if (this.componentPhase === ComponentStatus.Syncing || this.componentPhase === ComponentStatus.Synced)
		// 	return ComponentStatus.Syncing;
	}

	protected abstract canBeRendered(): { [k: string]: () => boolean }

=======
>>>>>>> 79abb512
	// ######################### Render #########################

	protected abstract _render(): JSX.Element

	render() {
		if (this.state.componentPhase !== ComponentStatus.Synced)
			return <div className={'loader-container'}><TS_Loader/></div>;

		return this._render();
	}
}

export abstract class SmartPanel<Config, State = {}, Props = {}>
	extends SmartComponent<Props_WorkspacePanel<Config, Props>, State_WorkspacePanel<Config, State>> {

	protected createInitialState(nextProps: Props_WorkspacePanel<Config, Props>) {
		return {componentPhase: ComponentStatus.Loading, config: {...nextProps.config}} as State_WorkspacePanel<Config, State> & State_SmartComponent;
	}

	shouldReDeriveState(nextProps: Readonly<Props_WorkspacePanel<Config, Props>>): boolean {
		return !compare(this.state.config, nextProps.config as Config);
	}
}<|MERGE_RESOLUTION|>--- conflicted
+++ resolved
@@ -34,7 +34,7 @@
 }
 
 export type Props_SmartComponent = {
-	modules?: BaseDB_ApiGeneratorCallerV2<DB_Object, any>[];
+	modules: BaseDB_ApiGeneratorCallerV2<DB_Object, any>[];
 }
 
 export type State_SmartComponent = {
@@ -56,10 +56,6 @@
 
 	constructor(p: Props) {
 		super(p);
-<<<<<<< HEAD
-
-=======
->>>>>>> 79abb512
 		this.props.modules?.forEach(module => {
 			// @ts-ignore
 			const __callback = this[module.defaultDispatcher.method]?.bind(this);
@@ -126,41 +122,6 @@
 		return {componentPhase: ComponentStatus.Loading} as State;
 	}
 
-<<<<<<< HEAD
-	private deriveComponentPhase() {
-		const moduleStatuses = this.props.modules?.map(module => ({syncStatus: module.getSyncStatus(), dataStatus: module.getDataStatus()}));
-		const canBeRendered = this.canBeRendered();
-
-		//If all Modules are synced
-
-		if (moduleStatuses && moduleStatuses.every(status => status.syncStatus === SyncStatus.idle && status.dataStatus === DataStatus.containsData))
-			return ComponentStatus.Synced;
-
-		//If all modules are synced or in process of being synced, and pass the "canBeRendered" check
-		if (this.props.modules?.every(module => {
-			return canBeRendered[module.getName()]();
-		})) {
-			return ComponentStatus.Synced;
-		}
-
-		//Return loading
-		return ComponentStatus.Loading;
-
-		// //If all of the modules are outOfSync
-		// if (moduleStatuses.every(status => status === SyncStatus.OutOfSync))
-		// 	return ComponentStatus.Loading;
-		//
-		//
-		// //Some of the components are in sync process
-		// //If component is already out of load phase
-		// if (this.componentPhase === ComponentStatus.Syncing || this.componentPhase === ComponentStatus.Synced)
-		// 	return ComponentStatus.Syncing;
-	}
-
-	protected abstract canBeRendered(): { [k: string]: () => boolean }
-
-=======
->>>>>>> 79abb512
 	// ######################### Render #########################
 
 	protected abstract _render(): JSX.Element
