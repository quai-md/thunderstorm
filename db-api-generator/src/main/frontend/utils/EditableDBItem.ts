--- conflicted
+++ resolved
@@ -3,9 +3,6 @@
 import {ModuleFE_BaseApi} from '../modules/ModuleFE_BaseApi';
 
 
-<<<<<<< HEAD
-export class EditableDBItem<T extends DB_Object, Ks extends keyof PreDB<T> = Default_UniqueKey>
-=======
 /**
  * A utility class for editing any item of type T that can be stored in a database.
  * This class extends EditableItem and adds functionality related to database operations.
@@ -13,8 +10,7 @@
  * @template T The type of the item that extends DB_Object.
  * @template Ks The keys of the T type. Default is '_id'.
  */
-export class EditableDBItem<T extends DB_Object, Ks extends keyof T = '_id'>
->>>>>>> 9e04b908
+export class EditableDBItem<T extends DB_Object, Ks extends keyof PreDB<T> = Default_UniqueKey>
 	extends EditableItem<T> {
 
 	/**
