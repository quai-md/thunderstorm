--- conflicted
+++ resolved
@@ -58,12 +58,9 @@
 import {MemKey_ProjectManager} from '../project-manager';
 import {MemKey_ProjectScreen} from '../screen/ProjectScreen';
 import {RunningProcessLogs} from '../screen/RunningProcessLogs';
-<<<<<<< HEAD
-import {Commando} from '@nu-art/commando/core/commando/Commando';
-=======
 import {CommandExecutor_FirebaseFunction, CommandExecutor_FirebaseHosting} from '../logic/command-executors';
 import {CommandExecutor_Python} from '../logic/command-executors/CommandExecutor_Python';
->>>>>>> 1cfe033a
+import {Commando} from '@nu-art/commando/core/cli';
 
 
 const CONST_ThunderstormVersionKey = 'THUNDERSTORM_SDK_VERSION';
@@ -255,7 +252,7 @@
 						await _fs.access(pathToConfigFile);
 					} catch (e: any) {
 						const path = defaultFiles.firebaseConfig?.[firebaseConfigKey];
-						if(!path)
+						if (!path)
 							return;
 						const defaultFileContent = await _fs.readFile(path, {encoding: 'utf-8'});
 						await _fs.writeFile(pathToConfigFile, defaultFileContent, {encoding: 'utf-8'});
