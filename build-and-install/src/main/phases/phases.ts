import {BuildPhase, PackageBuildPhaseType_Package, PackageBuildPhaseType_PackageWithOutput} from '../logic/ProjectManager';
import {convertPackageJSONTemplateToPackJSON_Value} from '../logic/map-project-packages';
import * as fs from 'fs';
import {promises as _fs} from 'fs';
import {CONST_FirebaseRC, CONST_PackageJSON, MemKey_Packages} from '../core/consts';
import {convertToFullPath} from '@nu-art/commando/core/tools';
import {
	__stringify,
	_keys,
	_logger_finalDate,
	_logger_getPrefix,
	_logger_timezoneOffset,
	BadImplementationException,
	BeLogged,
	currentTimeMillis,
	exists,
	filterDuplicates,
	flatArray,
	Hour,
	LogClient_MemBuffer,
	LogLevel,
	Minute,
	reduceToMap,
	Second,
	StaticLogger,
	TypedMap
} from '@nu-art/ts-common';
import {
	JSONVersion,
	Package,
	Package_FirebaseFunctionsApp,
	Package_FirebaseHostingApp,
	PackageType_FirebaseFunctionsApp,
	PackageType_FirebaseHostingApp,
	PackageType_InfraLib,
	PackageType_Python,
	RuntimePackage_WithOutput
} from '../core/types';
import {
	createFirebaseRC,
	generateProxyFile,
	writeToFile_functionFirebaseConfigJSON,
	writeToFile_FunctionFirebaseJSON,
	writeToFile_HostingFirebaseConfigJSON,
	writeToFile_HostingFirebaseJSON
} from '../core/package/generate';
import {NVM} from '@nu-art/commando/cli/nvm';
import {AllBaiParams, RuntimeParams} from '../core/params/params';
import {Cli_Basic} from '@nu-art/commando/cli/basic';
import {PNPM} from '@nu-art/commando/cli/pnpm';
import {BaseCliParam} from '@nu-art/commando/cli/cli-params';
import * as chokidar from 'chokidar';
import {Const_FirebaseConfigKeys, Const_FirebaseDefaultsKeyToFile, MemKey_DefaultFiles,} from '../defaults/consts';
import {MemKey_ProjectManager} from '../project-manager';
import {MemKey_ProjectScreen} from '../screen/ProjectScreen';
import {Commando} from '@nu-art/commando/core/cli';
import {RunningProcessLogs} from '../screen/RunningProcessLogs';
import {CommandExecutor_FirebaseFunction, CommandExecutor_FirebaseHosting} from '../logic/command-executors';
import {CommandExecutor_Python} from '../logic/command-executors/CommandExecutor_Python';


const CONST_ThunderstormVersionKey = 'THUNDERSTORM_SDK_VERSION';
const CONST_ThunderstormDependencyKey = 'THUNDERSTORM_DEPENDENCY_VERSION';
const CONST_ProjectVersionKey = 'APP_VERSION';
const CONST_ProjectDependencyKey = 'APP_VERSION_DEPENDENCY';
const CONST_TS_Config = `tsconfig.json`;
const CONST_RunningRoot = process.cwd();
const CONST_VersionApp = 'version-app.json';

const pathToProjectTS_Config = convertToFullPath(`./.config/${CONST_TS_Config}`);
const pathToProjectEslint = convertToFullPath('./.config/.eslintrc.js');
const CommandoLibs = ['commando', 'build-and-install', 'ts-common'];

export const Phase_PrintHelp: BuildPhase = {
	type: 'project',
	name: 'printHelp',
	terminatingPhase: true,
	filter: async () => RuntimeParams.help,
	action: async () => {
		const commando = NVM.createCommando(Cli_Basic);
		commando.append('echo "Build and install parameters:"');

		//Resolve all params by group
		const paramsByGroup: TypedMap<BaseCliParam<string, any>[]> = reduceToMap(AllBaiParams, param => param.group ?? 'No Group', (item, index, mapper) => {
			mapper[item.group ?? 'No Group'] = [...mapper[item.group ?? 'No Group'] ?? [], item];
			return mapper[item.group ?? 'No Group'];
		});

		_keys(paramsByGroup).map(paramGroup => {
			commando.append(`echo "${paramGroup}:" \n`);
			paramsByGroup[paramGroup].map(param => {
				commando.append(`echo "\n	${param.keys.join(' | ')} \n \t\t${param.description.trim().split('\n').join('\n\t\t')} \n"`);
			});
		});

		return commando.execute();
	}
};

export const Phase_SetWithThunderstorm: BuildPhase = {
	type: 'project',
	name: 'with-ts-home',
	isMandatory: true,
	action: async () => {
		// set value of the running with infra flag
		if (RuntimeParams.runWithThunderstorm)
			return;

		// Remove all the infra packages from the runtime project
		const packages = MemKey_Packages.get();
		const filter = (pkg: Package) => pkg.type !== PackageType_InfraLib || (RuntimeParams.withCommando && CommandoLibs.includes(pkg.name));

		packages.packages = packages.packages.filter(filter);
		packages.packagesDependency = packages.packagesDependency?.map(_packageArray => _packageArray.filter(filter));

		const projectScreen = MemKey_ProjectScreen.get();
		if (!projectScreen.getPackageData().length) {
			packages.packagesDependency.map(packages => packages.map(pkg => projectScreen.updateOrCreatePackage(pkg.name, 'Initiated')));
		}
	}
};

export const Phase_SetupProject: BuildPhase = {
	type: 'project',
	name: 'setup-project',
	isMandatory: true,
	action: async () => {
		const thunderstormVersionJson = require(convertToFullPath('./version-thunderstorm.json')) as JSONVersion;
		const packages = MemKey_Packages.get();

		packages.params[CONST_ThunderstormVersionKey] = thunderstormVersionJson.version;
		packages.params[CONST_ThunderstormDependencyKey] = `~${thunderstormVersionJson.version}`;

		const projectVersionJson = require(convertToFullPath('./version-app.json')) as JSONVersion;
		packages.params[CONST_ProjectVersionKey] = projectVersionJson.version;
		packages.params[CONST_ProjectDependencyKey] = projectVersionJson.version;
	}
};

export const Phase_PrepareParams: BuildPhase = {
	type: 'package',
	name: 'prepare-params',
	isMandatory: true,
	breakAfterPhase: true,
	mandatoryPhases: [Phase_SetupProject, Phase_SetWithThunderstorm],
	filter: async (pkg) => pkg.type !== PackageType_Python,
	action: async (pkg) => {
		const packages = MemKey_Packages.get();
		const projectScreen = MemKey_ProjectScreen.get();

		projectScreen.updateOrCreatePackage(pkg.name, 'Preparing Pramas');
		// with workspace: *
		const tempPackageJson = convertPackageJSONTemplateToPackJSON_Value(pkg.packageJsonTemplate, (value, key) => {
			const toRet = packages.params[key!] ? 'workspace:*' : packages.params[value];
			return toRet;
		});

		// placed package name to version
		packages.params[tempPackageJson.name] = tempPackageJson.version;
		packages.params[`${tempPackageJson.name}_path`] = `file:.dependencies/${pkg.name}`;
		projectScreen.updateOrCreatePackage(pkg.name, 'Pramas Prepared');
	}
};

export const Phase_ResolveTemplate: BuildPhase = {
	type: 'package',
	name: 'resolve-template',
	isMandatory: true,
	mandatoryPhases: [Phase_PrepareParams, Phase_SetupProject, Phase_SetWithThunderstorm],
	action: async (pkg) => {
		if (pkg.type === PackageType_Python)
			return;

		const packages = MemKey_Packages.get();
		const projectScreen = MemKey_ProjectScreen.get();

		projectScreen.updateOrCreatePackage(pkg.name, 'Resolving Templates');
		// with workspace: *
		pkg.packageJsonWorkspace = convertPackageJSONTemplateToPackJSON_Value(pkg.packageJsonTemplate, (value, key) => {
			const toRet = packages.params[key!] ? 'workspace:*' : packages.params[value];
			return toRet;
		});

		// placed package name to version
		packages.params[pkg.packageJsonWorkspace.name] = pkg.packageJsonWorkspace.version;
		packages.params[`${pkg.packageJsonWorkspace.name}_path`] = `file:.dependencies/${pkg.name}`;

		// with versions for all packages, for be output: file:.dependencies/${pkg.name}
		pkg.packageJsonOutput = convertPackageJSONTemplateToPackJSON_Value(pkg.packageJsonTemplate, (value, key) => {
			const toRet = packages.params[key!] ?? packages.params[value];
			return toRet;
		});

		pkg.packageJsonRuntime = convertPackageJSONTemplateToPackJSON_Value(pkg.packageJsonTemplate, (value, key) => {
			const toRet = packages.params[`${key}_path`] ?? packages.params[key!] ?? packages.params[value];
			return toRet;
		});

		// write final package.json to package root folder
		await _fs.writeFile(`${pkg.path}/${CONST_PackageJSON}`, JSON.stringify(pkg.packageJsonWorkspace, null, 2), {encoding: 'utf-8'});

		// write final package.json to package output folder
		if (pkg.type === 'sourceless')
			return;

		if (!fs.existsSync(pkg.output))
			await _fs.mkdir(pkg.output);

		projectScreen.updateOrCreatePackage(pkg.name, 'Resolved Templates');
	}
};

export const Phase_ResolveEnv: BuildPhase = {
	type: 'package',
	name: 'resolve-env',
	isMandatory: true,
	mandatoryPhases: [Phase_ResolveTemplate, Phase_PrepareParams, Phase_SetupProject, Phase_SetWithThunderstorm],
	filter: async (pkg) => pkg.type === 'firebase-functions-app' || pkg.type === 'firebase-hosting-app',
	action: async (pkg) => {
		const firebasePkg = pkg as Package_FirebaseHostingApp | Package_FirebaseFunctionsApp;
		await _fs.writeFile(`${firebasePkg.path}/${CONST_FirebaseRC}`, JSON.stringify(createFirebaseRC(firebasePkg, RuntimeParams.environment), null, 2), {encoding: 'utf-8'});
		const defaultFiles = MemKey_DefaultFiles.get();
		const projectScreen = MemKey_ProjectScreen.get();

		projectScreen.updateOrCreatePackage(pkg.name, 'Resolving Env');

		if (pkg.type === 'firebase-hosting-app') {
			await writeToFile_HostingFirebaseJSON(firebasePkg as Package_FirebaseHostingApp, RuntimeParams.environment);
			await writeToFile_HostingFirebaseConfigJSON(firebasePkg as Package_FirebaseHostingApp, RuntimeParams.environment);
		}

		if (pkg.type === 'firebase-functions-app') {
			const firebaseFunctionPkg = firebasePkg as Package_FirebaseFunctionsApp;
			const pathToFirebaseConfigFolder = `${firebaseFunctionPkg.path}/${firebaseFunctionPkg.envConfig.pathToFirebaseConfig}`;
			try {
				await _fs.access(pathToFirebaseConfigFolder);
			} catch (e: any) {
				await _fs.mkdir(pathToFirebaseConfigFolder, {recursive: true});
			}

			if (firebasePkg.envConfig.ssl)
				await generateProxyFile(firebasePkg, `${firebaseFunctionPkg.path}/src/main/proxy.ts`);

			await Promise.all(Const_FirebaseConfigKeys.map(async firebaseConfigKey => {
					const pathToConfigFile = `${pathToFirebaseConfigFolder}/${Const_FirebaseDefaultsKeyToFile[firebaseConfigKey]}`;
					try {
						await _fs.access(pathToConfigFile);
					} catch (e: any) {
						const defaultFileContent = await _fs.readFile(defaultFiles.firebaseConfig[firebaseConfigKey], {encoding: 'utf-8'});
						await _fs.writeFile(pathToConfigFile, defaultFileContent, {encoding: 'utf-8'});
					}
				})
			);
			await writeToFile_functionFirebaseConfigJSON(firebaseFunctionPkg, RuntimeParams.environment);
			await writeToFile_FunctionFirebaseJSON(firebaseFunctionPkg, RuntimeParams.environment);
		}

		projectScreen.updateOrCreatePackage(pkg.name, 'Env Resolved');
	}
};

export const Phase_ResolvePackages: BuildPhase = {
	type: 'project',
	name: 'setup-packages',
	action: async () => {

	}
};

// export const Phase_InstallNvm: BuildPhase = {
// 	type: 'project',
// 	name: 'install-nvm',
// 	mandatoryPhases: [Phase_ResolveEnv],
// 	action: async () => {
// 		const installed = await NVM.installRequiredVersionIfNeeded();
// 		if (!installed)
// 			return;
//
// 	}
// };

export const Phase_PrintDependencyTree: BuildPhase = {
	type: PackageBuildPhaseType_Package,
	name: 'print-dependency-tree',
	terminatingPhase: true,
	mandatoryPhases: [Phase_ResolveEnv],
	filter: async (pkg) => {
		return RuntimeParams.dependencyTree && exists(pkg.packageJsonWorkspace);
	},
	action: async (pkg) => {
		return NVM.createCommando(Cli_Basic)
			.cd(pkg.path)
			.append(`mkdir -p ${CONST_RunningRoot}/.trash/dependencies`)
			.append(`pnpm list --depth 1000 > "${CONST_RunningRoot}/.trash/dependencies/${pkg.name}.txt"`)
			.execute();
	}
};

export const Phase_CheckCyclicImports: BuildPhase = {
	type: PackageBuildPhaseType_PackageWithOutput,
	name: 'check-cyclic-imports',
	terminatingPhase: true,
	mandatoryPhases: [Phase_ResolveEnv],
	filter: async (pkg) => RuntimeParams.checkCyclicImports,
	action: async (pkg) => {
		if (pkg.type === PackageType_Python)
			return;

		if (!pkg.output)
			return;

		return NVM.createCommando(Cli_Basic)
			.cd(pkg.path)
			.append(`npx madge --image "./imports-${pkg.name}.svg" --circular ${pkg.output}`)
			.execute();
	}
};

export const Phase_PrintEnv: BuildPhase = {
	type: 'project',
	name: 'print-env',
	terminatingPhase: true,
	mandatoryPhases: [Phase_ResolveEnv],
	filter: async () => RuntimeParams.printEnv,
	action: async () => {
		return NVM.createCommando(Cli_Basic)
			.append('npm -g list typescript eslint firebase-tools sort-package-json --depth=0')
			.append('echo "npm version:"; npm -v')
			.append('echo "node version:"; node -v')
			.append('echo "base version:"; bash --version')
			.execute();
	}
};

export const Phase_PackagePurge: BuildPhase = {
	type: PackageBuildPhaseType_PackageWithOutput,
	name: 'package-purge',
	mandatoryPhases: [Phase_ResolveEnv],
	filter: async (pkg) => pkg.type !== PackageType_Python && fs.existsSync(pkg.output) && RuntimeParams.purge,
	action: async (pkg) => {
		if (pkg.type === PackageType_Python)
			return;
		const projectScreen = MemKey_ProjectScreen.get();

		//Update cli ui
		projectScreen.updateOrCreatePackage(pkg.name, 'Purging');

		//Perform the action
		await _fs.rm(pkg.output, {recursive: true, force: true});
	}
};

export const Phase_InstallGlobals: BuildPhase = {
	type: 'project',
	name: 'install-globals',
	mandatoryPhases: [Phase_ResolveEnv],
	filter: async () => RuntimeParams.installGlobals,
	action: async () => {
		const globalPackages = 'firebase-tools@latest ts-node@latest typescript@latest eslint@^8.0.0';
		await NVM.createCommando().append(`npm i -g ${globalPackages}`).execute();
	}
};

// export const Phase_InstallPnpm: BuildPhase = {
// 	type: 'project',
// 	name: 'install-pnpm',
// 	mandatoryPhases: [Phase_ResolveEnv],
// 	action: async () => {
// 		await PNPM.install(NVM.createCommando());
// 	}
// };

export const Phase_InstallPackages: BuildPhase = {
	type: 'project',
	name: 'install-packages',
	mandatoryPhases: [Phase_ResolveEnv],
	filter: async () => RuntimeParams.installPackages,
	action: async () => {
		const packages = MemKey_Packages.get();

		const listOfLibs = packages.packages
			.map(pkg => pkg.path.replace(`${process.cwd()}/`, '').replace(process.cwd(), '.'));

		await PNPM.createWorkspace(listOfLibs);
		await PNPM.installPackages(NVM.createCommando());
	}
};

export const Phase_InstallPythonPackages: BuildPhase = {
	type: 'package',
	name: 'install-python-packages',
	filter: async pkg => RuntimeParams.encounterManager && pkg.type === PackageType_Python,
	action: async (pkg) => {
		if (pkg.type !== PackageType_Python)
			return;

		await NVM.createCommando(Cli_Basic)
			.cd(convertToFullPath(pkg.path))
			.append('echo installing python')
			.append('python3 -m venv venv')
			.append('source venv/bin/activate')
			.append('pip3 install -r requirements.txt')
			.execute();
	}
};

export const Phase_Clean: BuildPhase = {
	type: PackageBuildPhaseType_PackageWithOutput,
	name: 'clean',
	mandatoryPhases: [Phase_ResolveEnv],
	filter: async (pkg) => RuntimeParams.clean,
	action: async (pkg) => {
		if (pkg.type === PackageType_Python)
			return;

		const projectScreen = MemKey_ProjectScreen.get();

		projectScreen.updateOrCreatePackage(pkg.name, 'Cleaning');
		if (!fs.existsSync(pkg.output))
			return;

		await _fs.rm(pkg.output, {recursive: true, force: true});
	}
};

export const Phase_Lint: BuildPhase = {
	type: 'package',
	name: 'lint',
	mandatoryPhases: [Phase_ResolveEnv],
	filter: async (pkg) => RuntimeParams.lint && pkg.type !== 'sourceless',
	action: async (pkg) => {
		if (pkg.type === PackageType_Python)
			return;

		const projectScreen = MemKey_ProjectScreen.get();

		projectScreen.updateOrCreatePackage(pkg.name, 'Linting');

		const folder = 'main';
		const sourceFolder = `${pkg.path}/src/${folder}`;
		return NVM.createCommando().append(`eslint --config ${pathToProjectEslint} --ext .ts --ext .tsx "${sourceFolder}"`).execute();
	}
};

export const Phase_Debug: BuildPhase = {
	type: 'project',
	name: 'debug',
	mandatoryPhases: [Phase_ResolveEnv],
	filter: async () => RuntimeParams.debug,
	action: async () => {
		const packages = MemKey_Packages.get();
		StaticLogger.logInfo(JSON.stringify(packages, null, 2));
	}
};

const sourcesPaths: string[] = [];
const suffixes = [
	'ts',
	'tsx',
	'scss',
	'json',
	'svg',
];
const compileActions: { [path: string]: (deleteDist?: boolean) => Promise<void> } = {};
export const Phase_PrepareCompile: BuildPhase = {
	type: 'package',
	name: 'prepare-compile',
	isMandatory: true,
	mandatoryPhases: [Phase_ResolveEnv],
	filter: async (pkg) => pkg.type !== 'sourceless' && pkg.type !== PackageType_Python && !RuntimeParams.noBuild,
	action: async (pkg) => {
		if (pkg.type === 'sourceless' || pkg.type === PackageType_Python)
			return;

		const folder = 'main';
		const sourceFolder = `${pkg.path}/src/${folder}`;
		const projectScreen = MemKey_ProjectScreen.get();

		suffixes.forEach(suffix => {
			sourcesPaths.push(`${sourceFolder}/**/*.${suffix}`);
		});

		// --- HERE ---
		compileActions[sourceFolder] = async () => {
			const pathToLocalTsConfig = `${sourceFolder}/${CONST_TS_Config}`;
			projectScreen.updateOrCreatePackage(pkg.name, 'Compiling');
			const counter = timeCounter();

			const commando = NVM.createCommando(Cli_Basic);
			if (pkg.type === 'firebase-hosting-app') {
				commando
					.cd(pkg.path)
					.append(`ENV=${RuntimeParams.environment} npm run build`);
			} else {
				try {
					const otherFiles = [
						'json',
						'scss',
						'svg',
						'png',
						'jpg',
						'jpeg',
						'rules',
						'_ts',
					];

					const command = `find . \\( -name ${otherFiles.map(suffix => `'*.${suffix}'`).join(' -o -name ')} \\) | cpio -pdm "${pkg.output}" > /dev/null`;
					await Commando.create(Cli_Basic)
						.cd(`${pkg.path}/src/main`)
						.append(command)
						.execute();
				} catch (e) {
					//
				}

				commando
					.append(`tsc -p "${pathToLocalTsConfig}" --rootDir "${sourceFolder}" --outDir "${pkg.output}"`);
			}

			await commando.execute();

			projectScreen.updateOrCreatePackage(pkg.name, `Compiled (${counter.format('mm:ss.zzz')})`);
		};
	}
};

export const Phase_PreCompile: BuildPhase = {
	type: 'package',
	name: 'pre-compile',
	isMandatory: true,
	mandatoryPhases: [Phase_ResolveEnv],
	filter: async (pkg) => {
		if (pkg.type === 'sourceless')
			return false;

		if (RuntimeParams.noBuild)
			return false;

		return fs.existsSync(`${pkg.path}/prebuild.sh`);
	},
	action: async (pkg) => {
		if (pkg.type === PackageType_Python)
			return;

		return NVM.createCommando(Cli_Basic)
			.cd(pkg.path)
			.append(`bash ${pkg.path}/prebuild.sh`).execute();
	}
};

export const Phase_Compile: BuildPhase = {
	type: 'package',
	name: 'compile',
	mandatoryPhases: [Phase_PrepareCompile],
	filter: async (pkg) => pkg.type !== 'sourceless' && !RuntimeParams.noBuild,
	action: async (pkg) => {
		const packages = MemKey_Packages.get();

		if (pkg.type === 'sourceless' || pkg.type === PackageType_Python)
			return;

		const folder = 'main';
		const sourceFolder = `${pkg.path}/src/${folder}`;
		const pathToLocalTsConfig = `${sourceFolder}/${CONST_TS_Config}`;

		const pathToVersionAppJSON = `${CONST_RunningRoot}/${CONST_VersionApp}`;

		//copy version-app.json file
		const versionAppJSON = await _fs.readFile(pathToVersionAppJSON, {encoding: 'utf-8'});

		// only read if exists
		let inPackageTsConfig = '';
		if (fs.existsSync(pathToLocalTsConfig))
			inPackageTsConfig = await _fs.readFile(pathToLocalTsConfig, {encoding: 'utf-8'});

		const defaultPackageTsConfig = await _fs.readFile(pathToProjectTS_Config, {encoding: 'utf-8'});

		StaticLogger.logInfo(`Copying tsconfig: ${pathToProjectTS_Config} => ${pathToLocalTsConfig}`);
		if (!pkg.customTsConfig && inPackageTsConfig !== defaultPackageTsConfig) {
			await _fs.copyFile(pathToProjectTS_Config, pathToLocalTsConfig);
		}

		// --- HERE ---
		await _fs.writeFile(`${pkg.output}/${CONST_PackageJSON}`, JSON.stringify(pkg.packageJsonOutput, null, 2), {encoding: 'utf-8'});

		if (pkg.type === PackageType_FirebaseFunctionsApp || pkg.type === PackageType_FirebaseHostingApp)
			await _fs.writeFile(`${sourceFolder}/${CONST_VersionApp}`, versionAppJSON, {encoding: 'utf-8'});

		if (pkg.type === 'firebase-functions-app') {
			pkg.packageJsonRuntime!.main = pkg.packageJsonRuntime!.main.replace('dist/', '');
			pkg.packageJsonRuntime!.types = pkg.packageJsonRuntime!.types.replace('dist/', '');

			await _fs.writeFile(`${pkg.output}/${CONST_PackageJSON}`, JSON.stringify(pkg.packageJsonRuntime, null, 2), {encoding: 'utf-8'});
			const runTimePackages = filterDuplicates(packages.packagesDependency?.flat().filter(_pkg => {
				if (_pkg.name === pkg.name)
					return false;

<<<<<<< HEAD
				if(_pkg.type === PackageType_Python)
					return false;

				if (pkg.packageJsonOutput?.dependencies && !_keys(pkg.packageJsonOutput?.dependencies).includes(_pkg.packageJsonTemplate.name))
=======
				if (pkg.packageJsonOutput?.dependencies && !_keys(pkg.packageJsonOutput?.dependencies).includes(_pkg.packageJsonTemplate?.name))
>>>>>>> 26f95a4b
					return false;

				return _pkg.type !== 'sourceless';
			})!, __pkg => __pkg.name);

			if (runTimePackages) {
				for (const rtPack of runTimePackages) {
					if (rtPack.type === PackageType_Python)
						return;

					// @ts-ignore
					if (!(rtPack as RuntimePackage_WithOutput).output)
						continue;

					const pkgOutputFolderAsDependency = `${pkg.output}/.dependencies/${rtPack.name}/`;
					await NVM.createCommando()
						.append(`mkdir -p ${pkgOutputFolderAsDependency}`)
						// @ts-ignore
						.append(`rsync -a --delete ${(rtPack as RuntimePackage_WithOutput).output}/ ${pkg.output}/.dependencies/${rtPack.name}/`)
						.execute();

					await _fs.writeFile(`${pkgOutputFolderAsDependency}/${CONST_PackageJSON}`, JSON.stringify(rtPack.packageJsonRuntime, null, 2), {encoding: 'utf-8'});
				}
			}
		}
		return compileActions[sourceFolder]();
	}
};

export const Phase_CompileWatch: BuildPhase = {
	type: 'project',
	name: 'compile-watch',
	terminatingPhase: true,
	mandatoryPhases: [Phase_PrepareCompile],
	filter: async () => RuntimeParams.watch,
	action: async () => {
		const watcher = chokidar.watch(sourcesPaths);
		const projectManager = MemKey_ProjectManager.get();
		const projectScreen = MemKey_ProjectScreen.get();
		const packages = MemKey_Packages.get();

		await MemKey_ProjectManager.get().updateRunningStatus({
				'phaseKey': 'compile-watch',
				'packageDependencyIndex': 0
			}
		);

		let controller: AbortController | undefined;
		let prevController: AbortController | undefined;

		const watchListener = async (path: string, deleteDist?: boolean) => {
			const libPath = _keys(compileActions).find(libPath => path.startsWith(libPath as string));
			if (!libPath)
				return console.error(`couldn't find lib to run for path: ${libPath}...\nListening on: ${__stringify(sourcesPaths, true)}`);

			const rtPackages = MemKey_Packages.get();
			const pkg = flatArray(rtPackages.packagesDependency).find(pkg => {
				return path.startsWith(pkg.path) && pkg.type !== 'sourceless' && pkg.type !== PackageType_Python;
			});
			if (deleteDist && pkg && 'output' in pkg)
				await _fs.rmdir(pkg.output);

			const packageIndex = rtPackages.packagesDependency.findIndex(packages => {
				return packages.some(pkg => path.startsWith(pkg.path) && pkg.type !== 'sourceless' && pkg.type !== PackageType_Python);
			});

			try {
				if (controller)
					controller.abort();

				prevController = controller;
				controller = new AbortController();
				await projectManager.executePhase('compile', {
					phaseKey: 'compile',
					packageDependencyIndex: packageIndex
				}, controller.signal);

				if (!prevController?.signal.aborted) {
					// reset all packages back to watching
					packages.packages.map(pkg => projectScreen.updateOrCreatePackage(pkg.name, 'Watching'));
					projectScreen.updateRunningPhase('compile-watch');
				}
			} catch (e: any) {
				StaticLogger.logError(e);
			}
		};

		return new Promise<void>((resolve, error) => {
			watcher
				.on('error', (error) => {
					StaticLogger.logError('Error while watching', error);
				})
				.on('ready', () => {
					StaticLogger.logInfo('Watching: ', sourcesPaths);
					packages.packages.map(pkg => projectScreen.updateOrCreatePackage(pkg.name, 'Watching'));

					watcher
						.on('add', (path) => {
							StaticLogger.logInfo(`New File added: ${path}`);
							watchListener(path);
						})
						.on('change', (path) => {
							StaticLogger.logInfo(`Detected changes in file: ${path}`);
							watchListener(path);
						})
						.on('unlinkDir', (path) => {
							StaticLogger.logInfo(`Deleted Directory: ${path}`);
							watchListener(path, true);
						})
						.on('unlink', (path) => {
							StaticLogger.logInfo(`File Deleted: ${path}`);
							watchListener(path, true);
						});
				});

			process.on('SIGINT', async (status) => {
				await watcher.close();
				await MemKey_ProjectManager.get().updateRunningStatus({
						'phaseKey': 'compile-watch',
						'packageDependencyIndex': 0
					}
				);
				process.exit(0);
				resolve();
			});
		});
	}
};

const executorMap: TypedMap<CommandExecutor_FirebaseFunction> = {};

let runningAppsLogs: RunningProcessLogs;
export const Phase_Launch: BuildPhase = {
	type: 'package',
	name: 'launch',
	terminatingPhase: true,
	mandatoryPhases: [Phase_ResolveEnv],
	filter: async (pkg) => !!pkg.name.match(new RegExp(RuntimeParams.launch))?.[0] && (pkg.type === 'firebase-functions-app' || pkg.type === 'firebase-hosting-app' || pkg.type === PackageType_Python),
	action: async (pkg) => {
		const projectManager = MemKey_ProjectManager.get();
		const projectScreen = MemKey_ProjectScreen.get();
		if (!runningAppsLogs) {
			projectScreen.dispose().releaseScreen();
			projectManager.clearLogger();
			runningAppsLogs = new RunningProcessLogs();
			runningAppsLogs.create();
		}

		const logClient = new LogClient_MemBuffer(pkg.name);
		logClient.setForTerminal();
		logClient.setComposer((tag: string, level: LogLevel): string => {
			_logger_finalDate.setTime(Date.now() - _logger_timezoneOffset);
			const date = _logger_finalDate.toISOString().replace(/T/, '_').replace(/Z/, '').substring(0, 23).split('_')[1];
			return `${date} ${_logger_getPrefix(level)}:  `;
		});

		logClient.setFilter((level, tag) => {
			return tag === pkg.name;
		});
		BeLogged.addClient(logClient);
		projectScreen.updateOrCreatePackage(pkg.name, 'Launching...');

		if (pkg.type === 'firebase-functions-app') {
			runningAppsLogs?.registerApp(pkg.name, logClient);
			const executor = await new CommandExecutor_FirebaseFunction(pkg).execute();
			executorMap[pkg.name] = executor;
			runningAppsLogs?.addOnTerminateCallback(async () => {
				await executor.kill();
				runningAppsLogs?.unregisterApp(pkg.name);
			});
			return;
		}

		if (pkg.type === 'firebase-hosting-app') {
			runningAppsLogs?.registerApp(pkg.name, logClient);
			const executor = await new CommandExecutor_FirebaseHosting(pkg).execute();
			runningAppsLogs?.addOnTerminateCallback(async () => {
				await executor.kill();
				runningAppsLogs?.unregisterApp(pkg.name);
			});
		}

		if (pkg.type === PackageType_Python) {
			runningAppsLogs?.registerApp(pkg.name, logClient);
			logClient.log(pkg.name, LogLevel.Info, true, ['Awaiting Advisor & KM BE launch']);

			const advisorExecutor = executorMap['advisor-backend'];
			const kmExecutor = executorMap['km-backend'];

			if (!advisorExecutor)
				logClient.log(pkg.name, LogLevel.Error, true, ['Advisor BE executor not registered yet']);

			if (!kmExecutor)
				logClient.log(pkg.name, LogLevel.Error, true, ['KM BE executor not registered yet']);

			let advisorUp: boolean = false;
			let kmUp: boolean = false;

			const startPython = async () => {
				logClient.log(pkg.name, LogLevel.Info, true, ['Advisor & KM BE launched, Starting!']);
				const executor = new CommandExecutor_Python(pkg);
				runningAppsLogs?.addOnTerminateCallback(async () => {
					await executor.kill();
					runningAppsLogs?.unregisterApp(pkg.name);
				});
				await executor.execute();
			};

			advisorExecutor?.addOnReadyCallback(async () => {
				advisorUp = true;
				if (!kmUp)
					return logClient.log(pkg.name, LogLevel.Info, true, ['Advisor launched, waiting for KM']);

				await startPython();
			});

			kmExecutor?.addOnReadyCallback(async () => {
				kmUp = true;
				if (!advisorUp)
					return logClient.log(pkg.name, LogLevel.Info, true, ['KM launched, waiting for Advisor']);

				await startPython();
			});
		}

		projectScreen.updateOrCreatePackage(pkg.name, 'Died');
	}
};

export const Phase_DeployFrontend: BuildPhase = {
	type: 'package',
	name: 'deploy-frontend',
	terminatingPhase: false,
	mandatoryPhases: [Phase_ResolveEnv],
	filter: async (pkg) => {
		const match = !!pkg.name.match(new RegExp(RuntimeParams.deploy))?.[0];
		return match && pkg.type === 'firebase-hosting-app';
	},
	action: async (pkg) => {
		const projectScreen = MemKey_ProjectScreen.get();

		if (pkg.type !== 'firebase-hosting-app')
			throw new BadImplementationException(`Somehow got a non firebase hosting package here: ${__stringify(pkg)}`);

		projectScreen.updateOrCreatePackage(pkg.name, 'Deploying');
		const counter = timeCounter();

		await NVM.createCommando(Cli_Basic)
			.cd(pkg.path)
			.append(`firebase --debug deploy --only hosting`)
			.execute();

		projectScreen.updateOrCreatePackage(pkg.name, `Deployed (${counter.format('mm:ss.zzz')})`);
	}
};

export const Phase_DeployBackend: BuildPhase = {
	type: 'package',
	name: 'deploy-functions',
	terminatingPhase: true,
	mandatoryPhases: [Phase_ResolveEnv],
	filter: async (pkg) => {
		const match = !!pkg.name.match(new RegExp(RuntimeParams.deploy))?.[0];
		return match && pkg.type === 'firebase-functions-app';
	},
	action: async (pkg) => {
		const projectScreen = MemKey_ProjectScreen.get();
		if (pkg.type !== 'firebase-functions-app')
			throw new BadImplementationException(`Somehow got a non firebase functions package here: ${__stringify(pkg)}`);

		projectScreen.updateOrCreatePackage(pkg.name, 'Deploying...');
		const counter = timeCounter();

		await NVM.createCommando(Cli_Basic)
			.cd(pkg.path)
			.cd('dist')
			.ls()
			.cat('package.json')
			.cat('index.js')
			.cd_()
			.append(`firebase --debug deploy --only functions --force`)
			.execute();

		projectScreen.updateOrCreatePackage(pkg.name, `Deployed (${counter.format('mm:ss.zzz')})`);
	}
};

function timeCounter() {
	const started = currentTimeMillis();
	return {
		dt: () => currentTimeMillis() - started,
		format: (format: string) => {
			let dt = currentTimeMillis() - started;
			const hours = Math.floor(dt / Hour);
			dt -= hours * Hour;

			const minutes = Math.floor(dt / Minute);
			dt -= minutes * Minute;

			const seconds = Math.floor(dt / Second);
			dt -= seconds * Second;

			const millis = dt;
			return format
				.replace('hh', String(hours).padStart(2, '0'))
				.replace('mm', String(minutes).padStart(2, '0'))
				.replace('ss', String(seconds).padStart(2, '0'))
				.replace('zzz', String(millis).padStart(3, '0'));
		}
	};
}<|MERGE_RESOLUTION|>--- conflicted
+++ resolved
@@ -595,14 +595,10 @@
 				if (_pkg.name === pkg.name)
 					return false;
 
-<<<<<<< HEAD
 				if(_pkg.type === PackageType_Python)
 					return false;
 
-				if (pkg.packageJsonOutput?.dependencies && !_keys(pkg.packageJsonOutput?.dependencies).includes(_pkg.packageJsonTemplate.name))
-=======
 				if (pkg.packageJsonOutput?.dependencies && !_keys(pkg.packageJsonOutput?.dependencies).includes(_pkg.packageJsonTemplate?.name))
->>>>>>> 26f95a4b
 					return false;
 
 				return _pkg.type !== 'sourceless';
