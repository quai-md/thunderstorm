import {
	__stringify,
	_keys,
	AbsolutePath,
	addItemToArrayAtIndex,
	arrayIncludesAny,
	asArray,
	BadImplementationException,
	deepClone,
	exists,
	filterInstances,
	flatArray,
	ImplementationMissingException,
	LogLevel,
	merge,
	reduceToMap,
	RelativePath,
	removeItemFromArray,
	sortArray,
	StringMap,
	TypedMap
} from '@nu-art/ts-common';
import {MemKey_ProjectConfig, MemKey_RunnerParams, RunnerParams} from './RunnerParams';
import {Phase, Phase_Debug, Phase_Help, Phase_PrintEnv} from '../phase';
import {Unit, UnitPhaseImplementor} from '../unit/types';
import {BaseUnit, Unit_TypescriptProject} from '../unit/core';
import {AllBaiParams, RuntimeParams} from '../../core/params/params';
import {MemStorage} from '@nu-art/ts-common/mem-storage/MemStorage';
import fs, {promises as _fs} from 'fs';
import {ProjectConfigV2} from '../project/types';
import {allTSUnits} from '../unit/thunderstorm';
import {Default_Files, Default_OutputFiles, MemKey_DefaultFiles, ProjectConfig_DefaultFileRoutes, RunningStatus} from '../../defaults/consts';
import {NVM} from '@nu-art/commando/cli/nvm';
import {Cli_Basic} from '@nu-art/commando/cli/basic';
import {dispatcher_PhaseChange, dispatcher_UnitChange} from './PhaseRunnerDispatcher';
<<<<<<< HEAD
import {convertToFullPath
} from '@nu-art/commando/shell/tools';
import {BaseCliParam} from '@nu-art/commando/cli-params/types';
import {PhaseRunnerMode, PhaseRunnerMode_Continue, PhaseRunnerMode_Normal} from './types';
import {BAIScreenManager} from '../screens/BAIScreenManager';
=======
import {
	convertToFullPath
} from '@nu-art/commando/shell/tools';
import {BaseCliParam} from '@nu-art/commando/cli-params/types';
import {PhaseRunnerMode, PhaseRunnerMode_Continue, PhaseRunnerMode_Normal} from './types';
import {BAIScreen} from '../screens/BAIScreen';
>>>>>>> 5fd30654
import {MemKey_PhaseRunner} from './consts';


const CONST_ThunderstormVersionKey = 'THUNDERSTORM_SDK_VERSION';
const CONST_ThunderstormDependencyKey = 'THUNDERSTORM_DEPENDENCY_VERSION';
const CONST_ProjectVersionKey = 'APP_VERSION';
const CONST_ProjectDependencyKey = 'APP_VERSION_DEPENDENCY';

export class PhaseRunner
	extends BaseUnit
	implements UnitPhaseImplementor<[Phase_Help, Phase_PrintEnv, Phase_Debug]> {

	//Base properties for regular run of the PhaseRunner
	private readonly phases: Phase<string>[];
	private readonly units: BaseUnit[];
	private unitDependencyTree!: BaseUnit[][];
	private readonly project: { path: AbsolutePath; config: ProjectConfigV2 };

	//Properties for HOW the PhaseRunner should run
	private runningStatus!: RunningStatus;
	private phaseFilter: (phase: Phase<string>) => (boolean | Promise<boolean>);

	constructor(projectPath: RelativePath) {
		super({label: 'Phase Runner', key: 'phase-runner'});
		this.addToClassStack(PhaseRunner);
		this.phases = [];
		this.units = [this];
		this.project = {path: convertToFullPath(projectPath), config: {} as ProjectConfigV2};
		this.phaseFilter = this.phaseFilters[PhaseRunnerMode_Normal];
		this.setMinLevel(LogLevel.Verbose);
	}

	//######################### Initialization #########################

	protected async init() {
		// await super.init(false);
		//Set phase runner to MemKey, so it can be referenced in the runtime
		MemKey_PhaseRunner.set(this);

		//Init screen manager
		new BAIScreenManager();

		//Load project for use in the phase runner
		await this.loadProject();

		//Filter specific units
		this.filterUnits();

		this.logDebug('Runtime params:', RuntimeParams);

		//Set runner params
		const runnerParams: RunnerParams = {
			rootPath: process.cwd(),
			configPath: process.cwd() + '/.config',
		};
		MemKey_RunnerParams.set(runnerParams);

		//Set Project Params
		const projectParams = this.prepareProjectParams();
		MemKey_ProjectConfig.set({
			...this.project.config,
			params: projectParams,
		});

		//Set Default File Routes
		const defaultFileRoutes = this.prepareDefaultFileRouts();
		MemKey_DefaultFiles.set(defaultFileRoutes);

		//Load running status
		await this.loadRunningStatus();

		//Print init results
		this.printInit();
		this.setStatus('Initialized');

		const units = this.units.filter(unit => unit !== this);
		await Promise.all(units.map(unit => {
			// @ts-ignore
			return unit.init();
		}));
	}

	private filterUnits() {
		const useUnits = RuntimeParams.usePackage;
		if (!useUnits || !useUnits.length)
			return;

		const unitsToRemove: BaseUnit[] = [];
		for (const unit of this.units) {
			if (unit === this)
				continue;

			if (!useUnits.includes(unit.config.key))
				unitsToRemove.push(unit);
		}

		if (!unitsToRemove.length)
			return;

		unitsToRemove.forEach(unit => removeItemFromArray(this.units, unit));
		dispatcher_UnitChange.dispatch(this.units);
	}

	private async loadProject() {
		if (!fs.existsSync(this.project.path))
			throw new ImplementationMissingException(`Missing project config file, could not find in path: ${this.project.path}`);

		const projectConfigCB = require(this.project.path).default as () => Promise<ProjectConfigV2>;
		if (typeof projectConfigCB !== 'function')
			throw new BadImplementationException('Config file must be an asynchronous function returning a ProjectConfigV2 object');

		this.project.config = await projectConfigCB();
	}

	private prepareProjectParams(): StringMap {
		const params = this.project.config.params ?? {};
		params[CONST_ThunderstormVersionKey] = this.project.config.thunderstormVersion;
		params[CONST_ThunderstormDependencyKey] = this.project.config.thunderstormVersion;
		params[CONST_ProjectVersionKey] = this.project.config.projectVersion;
		params[CONST_ProjectDependencyKey] = this.project.config.projectVersion;
		return params;
	}

	private prepareDefaultFileRouts(): ProjectConfig_DefaultFileRoutes {
		const defaultFileRoutes = deepClone(Default_Files);
		const projectDefaultFileRoutes = MemKey_ProjectConfig.get().defaultFileRoutes;
		return merge(defaultFileRoutes, projectDefaultFileRoutes);
	}

	private async buildUnitDependencyTree() {
		const units = [...this.units];

		// Filter out units by their filter
		for (const unit of units) {
			if (exists(unit.config.filter) && !(await unit.config.filter())) {
				removeItemFromArray(units, unit);

				// @ts-ignore
				unit.setStatus('Will not run');
				unit.logInfo('unit will not run, did not pass unit filter');
			}
		}

		const allDependencies = units.map(unit => unit.runtime.dependencyName);
		const resolvedUnitNames: string[] = [];
		const dependencyTree: BaseUnit[][] = [];

		while (units.length) {
			if (!resolvedUnitNames.length) {
				//First run - get all units that don't have other units as dependencies
				const nonDependantUnits = units.filter(unit => {
					return !arrayIncludesAny(unit.runtime.unitDependencyNames, allDependencies);
				});
				//Remove gathered units from the list of units to resolve
				nonDependantUnits.forEach(unit => removeItemFromArray(units, unit));
				//Add resolved unit names to the array
				resolvedUnitNames.push(...nonDependantUnits.map(unit => unit.runtime.dependencyName));
				//Add resolved units as a layer in the dependency tree
				dependencyTree.push(nonDependantUnits);
				continue;
			}

			//Not first run - get all units where their dependencies are already resolved.
			const resolvingUnits = units.filter(unit => {
				const dependencyUnitPackageNames = unit.runtime.unitDependencyNames.filter(dependency => allDependencies.includes(dependency));
				return dependencyUnitPackageNames.every(dependency => resolvedUnitNames.includes(dependency));
			});

			//Remove gathered units from the list of units to resolve
			resolvingUnits.forEach(unit => removeItemFromArray(units, unit));
			//Add resolved unit names to the array
			resolvedUnitNames.push(...resolvingUnits.map(unit => unit.runtime.dependencyName));
			//Add resolved units as a layer in the dependency tree
			dependencyTree.push(resolvingUnits);
		}

		this.unitDependencyTree = dependencyTree;
		const toPrint = dependencyTree.map(row => row.map(unit => unit.config.label));
		this.logDebug('Unit Dependency Tree:', toPrint);
	}

	private printInit() {
		this.logDebug('Runner Params:', MemKey_RunnerParams.get());
		this.logDebug('Project Config:', MemKey_ProjectConfig.get());
		this.logDebug('Default File Routes:', MemKey_DefaultFiles.get());
	}

	//######################### Internal Logic #########################

	private phaseFilters: { [K in PhaseRunnerMode]: (phase: Phase<string>) => (boolean | Promise<boolean>) } = {
		[PhaseRunnerMode_Normal]: async (phase) => {
			return !exists(phase.filter) || (await phase.filter());
		},
		[PhaseRunnerMode_Continue]: async (phase) => {
			const currentPhaseIndex = this.phases.findIndex(phase => phase.key === this.runningStatus.phaseKey);
			const phaseIndex = this.phases.indexOf(phase);

			//True if the phase index is larger equals the index of the first phase that will run in continue
			if (phaseIndex >= currentPhaseIndex)
				return true;

			//Check if phase should run as a dependency
			const allPhasesThatWillRun: Phase<string>[] = [];
			for (const phase of this.phases) {
				const index = this.phases.indexOf(phase);
				if (index >= currentPhaseIndex && await this.phaseFilters[PhaseRunnerMode_Normal](phase))
					allPhasesThatWillRun.push(phase);
			}
			const dependencyKeys = flatArray(allPhasesThatWillRun.map(phase => phase.dependencyPhaseKeys ?? []));
			return dependencyKeys.includes(phase.key);
		}
	};

	private async executeImpl() {
		for (const phase of this.phases) {
			const phaseDidRun = await this.executePhase(phase);

			//If phase is terminating
			if (phaseDidRun && phase.terminateAfterPhase)
				break;
		}
	}

	//######################### Unit Logic #########################

	public registerUnits(units: BaseUnit | BaseUnit[]) {
		this.units.push(...asArray(units));
		sortArray(this.units, unit => {
			//Phase runner is first
			if (unit === this)
				return 0;

			//Second priority for project units
			if (unit instanceof Unit_TypescriptProject)
				return 1;

			//TS units after project units, but before the rest
			return allTSUnits.includes(unit) ? 2 : 3;
		});
		dispatcher_UnitChange.dispatch(this.units);
	}

	private async getUnitsForPhase<P extends Phase<string>>(phase: P) {
		return filterInstances(await Promise.all(this.unitDependencyTree.map(async row => {
			const filteredRow = await Promise.all(row.map(async unit => {
				// Unit filter did not pass
				if (exists(unit.config.filter) && !unit.config.filter())
					return null;

				// Unit doesn't implement the phase method
				if (!exists((unit as Unit<any>)[phase.method as keyof UnitPhaseImplementor<[P]>]))
					return null;

				// If phase implements unit filter and unit doesn't pass
				if (exists(phase.unitFilter) && !(await phase.unitFilter(unit)))
					return null;

				return unit;
			}));
			return filterInstances(filteredRow);
		})).then(rows => rows.filter(row => row.length)));
	}

	public getUnits() {
		return this.units;
	}

	//######################### Phase Logic #########################

	/**
	 * Determines whether to run the phase.</br>
	 * returns true if phase ran, false otherwise
	 * @param phase
	 * @private
	 */
	private async executePhase<P extends Phase<string>>(phase: P): Promise<boolean> {
		const willExecutePhase = await this.phaseFilter(phase);
		if (!willExecutePhase) {
			this.logDebug(`Will not execute phase: ${phase.name}, did not pass filter`);
			return false;
		}

		const units = await this.getUnitsForPhase(phase);
		if (!units.length) {
			this.logDebug(`Will not execute phase: ${phase.name}, no units to execute`);
			return false;
		}

		this.logDebug(`Executing phase: ${phase.name}`);
		dispatcher_PhaseChange.dispatch(phase);

		const phaseIndex = this.phases.indexOf(phase);
		let runningPhaseIndex = this.phases.findIndex(phase => phase.key === this.runningStatus.phaseKey);
		const inContinueMode = this.phaseFilter === this.phaseFilters[PhaseRunnerMode_Continue];

		//Run all units at the same time
		if (!phase.runUnitsInDependency) {
			//The current phase is (or is after) the running status phase
			if (phaseIndex >= runningPhaseIndex) {
				this.runningStatus = {phaseKey: phase.key, packageDependencyIndex: 0};
				await this.setRunningStatus();
				//Return to normal mode, if in continue
				if (inContinueMode)
					this.phaseFilter = this.phaseFilters[PhaseRunnerMode_Normal];
			}
			const unitsToRun = flatArray(units);
			await Promise.all(unitsToRun.map(unit => (unit as Unit<any>)[phase.method as keyof UnitPhaseImplementor<[P]>]()));
			return true;
		}

		//Run units according to dependency tree
		for (const row of units) {
			const index = units.indexOf(row);
			const runningStatusRowIndex = this.runningStatus.packageDependencyIndex ?? 0;

			//Skip running status holds a larger index for the same phase
			if ((phaseIndex === runningPhaseIndex) && index < runningStatusRowIndex)
				continue;

			this.logWarning(`Phase Index ${phaseIndex}, Row Index ${index}`);
			this.logWarning(`RunningStatus Phase Index: ${runningPhaseIndex}, RunningStatus Row Index: ${runningStatusRowIndex}`);

			if (phaseIndex > runningPhaseIndex) {
				//Index of the current phase is larger, update the running status
				this.runningStatus = {phaseKey: phase.key, packageDependencyIndex: 0};
				runningPhaseIndex = phaseIndex;
				await this.setRunningStatus();
				//Return to normal mode, if in continue
				if (inContinueMode)
					this.phaseFilter = this.phaseFilters[PhaseRunnerMode_Normal];
			} else if (phaseIndex === runningPhaseIndex && index >= runningStatusRowIndex) {
				//Index of the row is larger for the same phase, update running status
				this.runningStatus = {phaseKey: phase.key, packageDependencyIndex: index};
				await this.setRunningStatus();
				//Return to normal mode, if in continue
				if (inContinueMode)
					this.phaseFilter = this.phaseFilters[PhaseRunnerMode_Normal];
			}
			await Promise.all(row.map(unit => (unit as Unit<any>)[phase.method as keyof UnitPhaseImplementor<[P]>]()));
		}

		return true;
	}

	/**
	 * Will add a phase to the start of the phase array.
	 * @param phase
	 */
	public prependPhase(phase: Phase<string>): void;
	/**
	 * Will add a phase before a specified phase.
	 * If the specified phase is not in the phase array, will add to the start of the array.
	 * @param phase
	 * @param beforePhase
	 */
	public prependPhase(phase: Phase<string>, beforePhase: Phase<string>): void;
	public prependPhase(phase: Phase<string>, beforePhase?: Phase<string>) {
		if (!beforePhase) {
			this.phases.unshift(phase);
			return;
		}

		const index = this.phases.indexOf(beforePhase);
		//If the beforePhase isn't in this.phases or is the first item
		if (index === -1 || index === 0)
			return this.prependPhase(phase);

		addItemToArrayAtIndex(this.phases, phase, index - 1);
	}

	/**
	 * Will add a phase to the end of the phase array.
	 * @param phase
	 */
	public appendPhase(phase: Phase<string>): void;
	/**
	 * Will add a phase after a specified phase.
	 * If the specified phase is not in the phase array, will add to the end of the array.
	 * @param phase
	 * @param afterPhase
	 */
	public appendPhase(phase: Phase<string>, afterPhase: Phase<string>): void;
	public appendPhase(phase: Phase<string>, afterPhase?: Phase<string>) {
		if (!afterPhase) {
			this.phases.push(phase);
			return;
		}

		const index = this.phases.indexOf(afterPhase);
		//If the afterPhase isn't in this.phases or is the last item
		if (index === -1 || index === this.phases.length - 1)
			return this.appendPhase(phase);

		addItemToArrayAtIndex(this.phases, phase, index + 1);
	}

	public getPhases = () => [...this.phases];

	//######################### Running Status #########################

	private async setRunningStatus() {
		this.logDebug('Setting Running Status', this.runningStatus);
		if (!fs.existsSync(Default_OutputFiles.output))
			await _fs.mkdir(Default_OutputFiles.output, {recursive: true});
		await _fs.writeFile(Default_OutputFiles.runningStatus, __stringify(this.runningStatus, true));
	}

	private async loadRunningStatus() {

		const setDefaultRunningStatus = () => {
			this.runningStatus = {
				phaseKey: this.phases[0].key,
				packageDependencyIndex: 0,
			};
			this.phaseFilter = this.phaseFilters[PhaseRunnerMode_Normal];
		};

		if (!RuntimeParams.continue) {
			setDefaultRunningStatus();
			return;
		}

		//If the dir exists, try to read the file
		if (fs.existsSync(Default_OutputFiles.output)) {
			try {
				this.runningStatus = JSON.parse(await _fs.readFile(Default_OutputFiles.runningStatus, {encoding: 'utf-8'}));
				this.phaseFilter = this.phaseFilters[PhaseRunnerMode_Continue];
			} catch (e) {
				this.logError('Failed reading running status');
				setDefaultRunningStatus();
				return;
			}
		} else
			setDefaultRunningStatus();
	}

	//######################### Public Functions #########################

	public async execute() {
		return new MemStorage().init(async () => {
			await this.init();
			await this.buildUnitDependencyTree();
			await this.executeImpl();
		});
	}

	public async killRunner() {
		this.logDebug('Killing units');
		await Promise.all(this.units.map(unit => unit.kill()));
		this.logDebug('Units killed');
		await this.setRunningStatus();
	}

	//######################### Phase Implementation #########################

	async printHelp() {
		this.logInfo('Build and install parameters:');
		const noGroupConst = 'No Group';

		//Resolve all params by group
		const paramsByGroup: TypedMap<BaseCliParam<string, any>[]> = reduceToMap(AllBaiParams, param => param.group ?? noGroupConst, (item, index, mapper) => {
			mapper[item.group ?? noGroupConst] = [...mapper[item.group ?? noGroupConst] ?? [], item];
			return mapper[item.group ?? noGroupConst];
		});

		_keys(paramsByGroup).map(paramGroup => {
			this.logWarningBold(`${paramGroup}: \n`);
			// commando.append(`echo "${paramGroup}:" \n`);

			paramsByGroup[paramGroup].map(param => {
				const paramKeys = param.keys.join(' | ');
				const paramDescription = param.description.trim().split('\n').join('\n\t\t');
				this.logInfo(`${paramKeys} \n\t\t ${paramDescription} \n`);
				// commando.append(`echo "\n	${param.keys.join(' | ')} \n \t\t${param.description.trim().split('\n').join('\n\t\t')} \n"`);
			});
		});
	}

	async printEnv() {
		await NVM.createCommando(Cli_Basic)
			.append('npm -g list typescript eslint firebase-tools sort-package-json --depth=0')
			.append('echo "npm version:"; npm -v')
			.append('echo "node version:"; node -v')
			.append('echo "base version:"; bash --version')
			.execute();
	}

	async debug() {
		// const configs = this.units.map(unit => unit.config);
		// this.logInfo(JSON.stringify(configs, null, 2));
		const dependencyTree = this.unitDependencyTree.map(row => row.map(unit => unit.config.label));
		this.logInfo(dependencyTree);
	}
}<|MERGE_RESOLUTION|>--- conflicted
+++ resolved
@@ -33,20 +33,12 @@
 import {NVM} from '@nu-art/commando/cli/nvm';
 import {Cli_Basic} from '@nu-art/commando/cli/basic';
 import {dispatcher_PhaseChange, dispatcher_UnitChange} from './PhaseRunnerDispatcher';
-<<<<<<< HEAD
-import {convertToFullPath
-} from '@nu-art/commando/shell/tools';
-import {BaseCliParam} from '@nu-art/commando/cli-params/types';
-import {PhaseRunnerMode, PhaseRunnerMode_Continue, PhaseRunnerMode_Normal} from './types';
-import {BAIScreenManager} from '../screens/BAIScreenManager';
-=======
 import {
 	convertToFullPath
 } from '@nu-art/commando/shell/tools';
 import {BaseCliParam} from '@nu-art/commando/cli-params/types';
 import {PhaseRunnerMode, PhaseRunnerMode_Continue, PhaseRunnerMode_Normal} from './types';
-import {BAIScreen} from '../screens/BAIScreen';
->>>>>>> 5fd30654
+import {BAIScreenManager} from '../screens/BAIScreenManager';
 import {MemKey_PhaseRunner} from './consts';
 
 
@@ -64,6 +56,7 @@
 	private readonly units: BaseUnit[];
 	private unitDependencyTree!: BaseUnit[][];
 	private readonly project: { path: AbsolutePath; config: ProjectConfigV2 };
+	private killed?: boolean;
 
 	//Properties for HOW the PhaseRunner should run
 	private runningStatus!: RunningStatus;
@@ -76,7 +69,12 @@
 		this.units = [this];
 		this.project = {path: convertToFullPath(projectPath), config: {} as ProjectConfigV2};
 		this.phaseFilter = this.phaseFilters[PhaseRunnerMode_Normal];
-		this.setMinLevel(LogLevel.Verbose);
+		this.setMinLevel(LogLevel.Info);
+		console.log('RuntimeParams.debug', RuntimeParams.debug);
+		if (RuntimeParams.debug)
+			this.setMinLevel(LogLevel.Debug);
+		if (RuntimeParams.verbose)
+			this.setMinLevel(LogLevel.Debug);
 	}
 
 	//######################### Initialization #########################
@@ -119,7 +117,6 @@
 		await this.loadRunningStatus();
 
 		//Print init results
-		this.printInit();
 		this.setStatus('Initialized');
 
 		const units = this.units.filter(unit => unit !== this);
@@ -228,12 +225,6 @@
 		this.logDebug('Unit Dependency Tree:', toPrint);
 	}
 
-	private printInit() {
-		this.logDebug('Runner Params:', MemKey_RunnerParams.get());
-		this.logDebug('Project Config:', MemKey_ProjectConfig.get());
-		this.logDebug('Default File Routes:', MemKey_DefaultFiles.get());
-	}
-
 	//######################### Internal Logic #########################
 
 	private phaseFilters: { [K in PhaseRunnerMode]: (phase: Phase<string>) => (boolean | Promise<boolean>) } = {
@@ -268,6 +259,7 @@
 			if (phaseDidRun && phase.terminateAfterPhase)
 				break;
 		}
+		this.killed = false;
 	}
 
 	//######################### Unit Logic #########################
@@ -354,11 +346,17 @@
 			}
 			const unitsToRun = flatArray(units);
 			await Promise.all(unitsToRun.map(unit => (unit as Unit<any>)[phase.method as keyof UnitPhaseImplementor<[P]>]()));
+			if (this.killed)
+				return true;
+
 			return true;
 		}
 
 		//Run units according to dependency tree
 		for (const row of units) {
+			if (this.killed)
+				break;
+
 			const index = units.indexOf(row);
 			const runningStatusRowIndex = this.runningStatus.packageDependencyIndex ?? 0;
 
@@ -366,8 +364,8 @@
 			if ((phaseIndex === runningPhaseIndex) && index < runningStatusRowIndex)
 				continue;
 
-			this.logWarning(`Phase Index ${phaseIndex}, Row Index ${index}`);
-			this.logWarning(`RunningStatus Phase Index: ${runningPhaseIndex}, RunningStatus Row Index: ${runningStatusRowIndex}`);
+			// this.logDebug(`Phase Index ${phaseIndex}, Row Index ${index}`);
+			// this.logDebug(`RunningStatus Phase Index: ${runningPhaseIndex}, RunningStatus Row Index: ${runningStatusRowIndex}`);
 
 			if (phaseIndex > runningPhaseIndex) {
 				//Index of the current phase is larger, update the running status
@@ -448,7 +446,7 @@
 	//######################### Running Status #########################
 
 	private async setRunningStatus() {
-		this.logDebug('Setting Running Status', this.runningStatus);
+		this.logVerbose('Setting Running Status', this.runningStatus);
 		if (!fs.existsSync(Default_OutputFiles.output))
 			await _fs.mkdir(Default_OutputFiles.output, {recursive: true});
 		await _fs.writeFile(Default_OutputFiles.runningStatus, __stringify(this.runningStatus, true));
@@ -494,10 +492,11 @@
 	}
 
 	public async killRunner() {
+		this.killed = true;
+		await this.setRunningStatus();
 		this.logDebug('Killing units');
 		await Promise.all(this.units.map(unit => unit.kill()));
 		this.logDebug('Units killed');
-		await this.setRunningStatus();
 	}
 
 	//######################### Phase Implementation #########################
@@ -534,10 +533,12 @@
 			.execute();
 	}
 
-	async debug() {
-		// const configs = this.units.map(unit => unit.config);
-		// this.logInfo(JSON.stringify(configs, null, 2));
+	async printDebug() {
+		this.logDebug('Runner Params:', MemKey_RunnerParams.get());
+		this.logDebug('Project Config:', MemKey_ProjectConfig.get());
+		this.logDebug('Default File Routes:', MemKey_DefaultFiles.get());
+
 		const dependencyTree = this.unitDependencyTree.map(row => row.map(unit => unit.config.label));
-		this.logInfo(dependencyTree);
+		this.logInfo('Unit Dependencies Tree:', dependencyTree);
 	}
 }