--- conflicted
+++ resolved
@@ -2,12 +2,8 @@
 import {MemKey_RunnerParams, RunnerParamKey} from '../../phase-runner/RunnerParams';
 import {dispatcher_PhaseChange, dispatcher_UnitStatusChange} from '../../phase-runner/PhaseRunnerDispatcher';
 
-<<<<<<< HEAD
 
-type Config<C> = {
-=======
 export type BaseUnit_Config = {
->>>>>>> 5cf0d1e9
 	key: string;
 	label: string;
 	filter?: () => boolean | Promise<boolean>;
@@ -18,13 +14,7 @@
 	unitDependencyNames: string[];
 }
 
-<<<<<<< HEAD
-export class BaseUnit<_Config extends {} = {}, _RuntimeConfig extends {} = {},
-	C extends Config<_Config> = Config<_Config>, RTC extends RuntimeConfig<_RuntimeConfig> = RuntimeConfig<_RuntimeConfig>>
-=======
-
 export class BaseUnit<C extends BaseUnit_Config = BaseUnit_Config, RTC extends BaseUnit_RuntimeConfig = BaseUnit_RuntimeConfig>
->>>>>>> 5cf0d1e9
 	extends Logger {
 
 	readonly config: Readonly<C>;
