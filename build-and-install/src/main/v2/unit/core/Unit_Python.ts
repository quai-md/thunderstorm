import {Phase_Install} from '../../phase';
import {UnitPhaseImplementor} from '../types';
import {BaseUnit, BaseUnit_Config, BaseUnit_RuntimeConfig} from './BaseUnit';
import {convertToFullPath} from '@nu-art/commando/shell/tools';
import {Cli_Basic} from '@nu-art/commando/cli/basic';
import {CommandoInteractive} from '@nu-art/commando/shell';


export type Unit_Python_Config = BaseUnit_Config & {
	pathToPackage: string
}

export type Unit_Python_RuntimeConfig = BaseUnit_RuntimeConfig & {
	pathTo: { pkg: string };
}

export class Unit_Python<C extends Unit_Python_Config = Unit_Python_Config, RTC extends Unit_Python_RuntimeConfig = Unit_Python_RuntimeConfig>
	extends BaseUnit<C, RTC>
	implements UnitPhaseImplementor<[Phase_Install]> {

<<<<<<< HEAD
	protected commando!: CommandoInteractive & Cli_Basic;
=======
	protected commando: CommandoInteractive & Cli_Basic;
>>>>>>> 5fd30654

	constructor(config: Unit_Python<C, RTC>['config']) {
		super(config);
		this.addToClassStack(Unit_Python);
		this.commando = CommandoInteractive.create(Cli_Basic);
	}

	protected async init() {
		await super.init();
		this.runtime.pathTo = {
			pkg: convertToFullPath(this.config.pathToPackage),
		};
		await this.initCommando();
	}

	//######################### Internal Logic #########################

	private async initCommando() {
		this.commando
			.setUID(this.config.key)
			.cd(this.runtime.pathTo.pkg)
			.debug();

		//Install & Enter VENV
		await this.commando
			.append('python3 -m venv venv')
			.append('source venv/bin/activate')
			.execute();

		//Set Python Path
		await this.commando.append('export PYTHONPATH=.').execute();
	}

	//######################### Phase Implementation #########################

	async install() {
		await this.commando.append('pip install -r requirements.txt').execute();
	}
}<|MERGE_RESOLUTION|>--- conflicted
+++ resolved
@@ -18,11 +18,7 @@
 	extends BaseUnit<C, RTC>
 	implements UnitPhaseImplementor<[Phase_Install]> {
 
-<<<<<<< HEAD
-	protected commando!: CommandoInteractive & Cli_Basic;
-=======
 	protected commando: CommandoInteractive & Cli_Basic;
->>>>>>> 5fd30654
 
 	constructor(config: Unit_Python<C, RTC>['config']) {
 		super(config);
