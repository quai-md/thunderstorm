--- conflicted
+++ resolved
@@ -16,12 +16,10 @@
 } from '../../phase';
 import {CONST_PackageJSON} from '../../../core/consts';
 import {RuntimeParams} from '../../../core/params/params';
-<<<<<<< HEAD
 import {dispatcher_UnitWatchCompile, dispatcher_WatchEvent, OnWatchEvent} from '../runner-dispatchers';
 import {WatchEvent_Ready, WatchEvent_RemoveDir, WatchEvent_RemoveFile} from '../consts';
-=======
->>>>>>> 5fd30654
 import {Commando} from '@nu-art/commando/shell';
+import {CommandoException} from '@nu-art/commando/shell/core/CliError';
 
 
 export type Unit_TypescriptLib_Config = Unit_Typescript_Config & {
@@ -120,11 +118,15 @@
 
 		try {
 			await NVM
-				.createCommando(Cli_Basic)
+				.createInteractiveCommando(Cli_Basic)
 				.setUID(this.config.key)
 				.cd(this.runtime.pathTo.pkg)
 				.append(`tsc -p "${pathToTSConfig}" --rootDir "${pathToCompile}" --outDir "${this.runtime.pathTo.output}"`)
-				.execute();
+				.addLogProcessor((log) => !log.includes('Now using node') && !log.includes('.nvmrc\' with version'))
+				.execute((stdout, stderr, exitCode) => {
+					if (exitCode > 0)
+						throw new CommandoException(`Error compiling`, stdout, stderr, exitCode);
+				});
 
 			// set compilation error status on success
 			this.compilationError = false;
@@ -143,7 +145,8 @@
 	}
 
 	protected async copyAssetsToOutput() {
-		const command = `find . \\( -name ${assetExtensions.map(suffix => `'*.${suffix}'`).join(' -o -name ')} \\) | cpio -pdmuv "${this.runtime.pathTo.output}" > /dev/null 2>&1`;
+		const command = `find . \\( -name ${assetExtensions.map(suffix => `'*.${suffix}'`)
+			.join(' -o -name ')} \\) | cpio -pdmuv "${this.runtime.pathTo.output}" > /dev/null 2>&1`;
 		await Commando
 			.create(Cli_Basic)
 			.cd(`${this.runtime.pathTo.pkg}/src/main`)
